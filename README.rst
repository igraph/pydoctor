--- conflicted
+++ resolved
@@ -63,9 +63,8 @@
 in development
 ^^^^^^^^^^^^^^
 
-<<<<<<< HEAD
 * Mark variables as contants when their names is all caps or if using `typing.Final` annotation.
-=======
+
 pydoctor 21.9.1
 ^^^^^^^^^^^^^^^
 
@@ -76,7 +75,6 @@
 ^^^^^^^^^^^^^^^
 
 * Add support for multiple themes, selectable with ``--theme`` option.
->>>>>>> b1afe97c
 * Support selecting a different docstring format for a module using the ``__docformat__`` variable.
 * HTML templates are now customizable with ``--template-dir`` option.
 * Change the fields layout to display the arguments type right after their name. Same goes for variables.
