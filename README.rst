--- conflicted
+++ resolved
@@ -78,14 +78,11 @@
 * Following google style guide, ``*args`` and ``**kwargs`` are now rendered with asterisks in the parameters table.
 * Mark variables as contants when their names is all caps or if using `Final` annotation.
 
-<<<<<<< HEAD
-=======
 pydoctor 21.9.2
 ^^^^^^^^^^^^^^^
 
 * Fix ``AttributeError`` raised when parsing reStructuredText consolidated fields, caused by a change in ``docutils`` 0.18.
 * Fix ``DeprecationWarning``, use newer APIs of ``importlib_resources`` module.
->>>>>>> bd7bf992
 
 pydoctor 21.9.1
 ^^^^^^^^^^^^^^^
