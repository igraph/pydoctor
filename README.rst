pydoctor
--------

.. image:: https://img.shields.io/pypi/pyversions/pydoctor.svg
  :target: https://pypi.python.org/pypi/pydoctor

.. image:: https://travis-ci.org/twisted/pydoctor.svg?branch=tox-travis-2
  :target: https://travis-ci.org/twisted/pydoctor

.. image:: https://codecov.io/gh/twisted/pydoctor/branch/master/graph/badge.svg
  :target: https://codecov.io/gh/twisted/pydoctor

.. image:: https://img.shields.io/badge/-documentation-blue
  :target: https://pydoctor.readthedocs.io/

This is *pydoctor*, an API documentation generator that works by
static analysis.

It was written primarily to replace ``epydoc`` for the purposes of the
Twisted project as ``epydoc`` has difficulties with ``zope.interface``.
If you are looking for a successor to ``epydoc`` after moving to Python 3,
``pydoctor`` might be the right tool for your project as well.

``pydoctor`` puts a fair bit of effort into resolving imports and
computing inheritance hierarchies and, as it aims at documenting
Twisted, knows about ``zope.interface``'s declaration API and can present
information about which classes implement which interface, and vice
versa.

.. contents:: Contents:


Simple Usage
~~~~~~~~~~~~

You can run pydoctor on your project like this::

    $ pydoctor --make-html --html-output=docs/api src/mylib

For more info, `Read The Docs <https://pydoctor.readthedocs.io/>`_.

Markup
~~~~~~

pydoctor currently supports the following markup languages in docstrings:

`epytext`__ (default)
    The markup language of epydoc.
    Simple and compact.

`restructuredtext`__
    The markup language used by Sphinx.
    More expressive than epytext, but also slightly more complex and verbose.

`google`__
    Docstrings formatted as specified by the Google Python Style Guide. 
    (compatible with reStructuredText markup)

`numpy`__
    Docstrings formatted as specified by the Numpy Docstring Standard. 
    (compatible with reStructuredText markup)

``plaintext``
    Text without any markup.

__ http://epydoc.sourceforge.net/manual-epytext.html
__ https://docutils.sourceforge.io/rst.html
__ https://google.github.io/styleguide/pyguide.html#s3.8-comments-and-docstrings
__ https://numpydoc.readthedocs.io/en/latest/format.html#docstring-standard

You can select a different format using the ``--docformat`` option or the ``__docformat__`` module variable. 

What's New?
~~~~~~~~~~~

in development
^^^^^^^^^^^^^^
<<<<<<< HEAD
* Better checks before removing 'self' and 'cls' from parameter tables.
=======
* Add anchors aside attributes and functions to ease 
  the process of sharing links to these API docs.
* Fix a bug in the return clause of google-style docstrings 
  where the return type would be treated as the description 
  when there is no explicit description.
* Trigger warnings for unknown config options.
>>>>>>> f1395850
* Fix minor UX issues in the search bar.
* Fix deprecation in Docutils 0.19 frontend

pydoctor 22.7.0
^^^^^^^^^^^^^^^
* Add support for generics in class hierarchies.
* Fix long standing bugs in ``Class`` method resolution order.
* Improve the extensibility of pydoctor (`more infos on extensions <https://pydoctor.readthedocs.io/en/latest/customize.html#use-a-custom-system-class>`_)
* Fix line numbers in reStructuredText xref warnings.
* Add support for `twisted.python.deprecated` (this was originally part of Twisted's customizations).
* Add support for re-exporting it names imported from a wildcard import.

pydoctor 22.5.1
^^^^^^^^^^^^^^^
* ``docutils>=0.17`` is now the minimum supported version. This was done to fix crashing with ``AttributeError`` when processing type fields.

pydoctor 22.5.0
^^^^^^^^^^^^^^^
* Add Read The Docs theme, enable it with option ``--theme=readthedocs``.
* Add a sidebar. Configure it with options ``--sidebar-expand-depth`` and ``--sidebar-toc-depth``. Disable with ``--no-sidebar``. 
* Highlight the active function or attribute.
* Packages and modules are now listed together.
* Docstring summaries are now generated from docutils nodes:

  - fixes a bug in restructuredtext references in summary.
  - still display summary when the first paragraph is long instead of "No summary".

* The module index now uses a more compact presentation for modules with more than 50 submodules and no subsubmodules.
* Fix source links for code hosted on Bitbucket or SourceForge.
* The ``--html-viewsource-template`` option was added to allow for custom URL scheme when linking to the source code pages and lines. 

pydoctor 22.4.0
^^^^^^^^^^^^^^^
* Add option ``--privacy`` to set the privacy of specific objects when default rules doesn't fit the use case.
* Option ``--docformat=plaintext`` overrides any assignments to ``__docformat__`` 
  module variable in order to focus on potential python code parsing errors.
* Switch to ``configargparse`` to handle argument and configuration file parsing (`more infos <https://pydoctor.readthedocs.io/en/latest/help.html>`_).
* Improved performances with caching of docstring summaries.

pydoctor 22.3.0
^^^^^^^^^^^^^^^
* Add client side search system based on lunr.js.
* Fix broken links in docstring summaries.
* Add cache for the xref linker, reduces the number of identical warnings.
* Fix crash when reparenting objects with duplicate names.

pydoctor 22.2.2
^^^^^^^^^^^^^^^
* Fix resolving names re-exported in ``__all__`` variable.

pydoctor 22.2.1
^^^^^^^^^^^^^^^
* Fix crash of pydoctor when processing a reparented module.

pydoctor 22.2.0
^^^^^^^^^^^^^^^
* Improve the name resolving algo such that it checks in super classes for inherited attributes.
* C-modules wins over regular modules when there is a name clash.
* Packages wins over modules when there is a name clash.
* Fixed that modules were processed in a random order leading to several hard to reproduce bugs.
* Intersphinx links have now dedicated markup.
  With the default theme,
  this allows to have the external intershinx links blue while the internal links are red.
* Smarter line wrapping in summary and parameters tables.
* Any code inside of ``if __name__ == '__main__'`` is now excluded from the documentation.
* Fix variables named like the current module not being documented.
* The Module Index now only shows module names instead of their full name. You can hover over a module link to see the full name.
* If there is only a single root module, `index.html` now documents that module (previously it only linked the module page).
* Fix introspection of functions comming from C-extensions.
* Fix that the colorizer might make Twisted's flatten function crash with surrogates unicode strings.

pydoctor 21.12.1
^^^^^^^^^^^^^^^^
* Include module ``sre_parse36.py`` within ``pydoctor.epydoc`` to avoid an extra PyPi dependency.

pydoctor 21.12.0
^^^^^^^^^^^^^^^^

* Add support for reStructuredText directives ``.. deprecated::``, ``.. versionchanged::`` and ``.. versionadded::``.
* Add syntax highlight for constant values, decorators and parameter defaults.
* Embedded documentation links inside the value of constants, decorators and parameter defaults.
* Provide option ``--pyval-repr-maxlines`` and ``--pyval-repr-linelen`` to control the size of a constant value representation. 
* Provide option ``--process-types`` to automatically link types in docstring fields (`more info <https://pydoctor.readthedocs.io/en/latest/codedoc.html#type-fields>`_).
* Forked Napoleon Sphinx extension to provide google-style and numpy-style docstring parsing. 
* Introduced fields ``warns``,  ``yields`` and ``yieldtype``. 
* Following google style guide, ``*args`` and ``**kwargs`` are now rendered with asterisks in the parameters table.
* Mark variables as constants when their names is all caps or if using `Final` annotation.

pydoctor 21.9.2
^^^^^^^^^^^^^^^

* Fix ``AttributeError`` raised when parsing reStructuredText consolidated fields, caused by a change in ``docutils`` 0.18.
* Fix ``DeprecationWarning``, use newer APIs of ``importlib_resources`` module.

pydoctor 21.9.1
^^^^^^^^^^^^^^^

* Fix deprecation warning and officially support Python 3.10.
* Fix the literals style (use same style as before).

pydoctor 21.9.0
^^^^^^^^^^^^^^^

* Add support for multiple themes, selectable with ``--theme`` option.
* Support selecting a different docstring format for a module using the ``__docformat__`` variable.
* HTML templates are now customizable with ``--template-dir`` option.
* Change the fields layout to display the arguments type right after their name. Same goes for variables.

pydoctor 21.2.2
^^^^^^^^^^^^^^^

* Fix positioning of anchors, such that following a link to a member of a module or class will scroll its documentation to a visible spot at the top of the page.

pydoctor 21.2.1
^^^^^^^^^^^^^^^

* Fix presentation of the project name and URL in the navigation bars, such that it works as expected on all generated HTML pages.

pydoctor 21.2.0
^^^^^^^^^^^^^^^

* Removed the ``--html-write-function-pages`` option. As a replacement, you can use the generated Intersphinx inventory (``objects.inv``) for deep-linking your documentation.
* Fixed project version in the generated Intersphinx inventory. This used to be hardcoded to 2.0 (we mistook it for a format version), now it is unversioned by default and a version can be specified using the new ``--project-version`` option.
* Fixed multiple bugs in Python name resolution, which could lead to for example missing "implemented by" links.
* Fixed bug where class docstring fields such as ``cvar`` and ``ivar`` are ignored when they override inherited attribute docstrings.
* Property decorators containing one or more dots (such as ``@abc.abstractproperty``) are now recognized by the custom properties support.
* Improvements to `attrs`__ support:

  - Attributes are now marked as instance variables.
  - Type comments are given precedence over types inferred from ``attr.ib``.
  - Support positional arguments in ``attr.ib`` definitions. Please use keyword arguments instead though, both for clarity and to be compatible with future ``attrs`` releases.

* Improvements in the treatment of the ``__all__`` module variable:

  - Assigning an empty sequence is interpreted as exporting nothing instead of being ignored.
  - Better error reporting when the value assigned is either invalid or pydoctor cannot make sense of it.

* Added ``except`` field as a synonym of ``raises``, to be compatible with epydoc and to fix handling of the ``:Exceptions:`` consolidated field in reStructuredText.
* Exception types and external base classes are hyperlinked to their class documentation.
* Formatting of ``def func():`` and ``class Class:`` lines was made consistent with code blocks.
* Changes to the "Show/hide Private API" button:

  - The button was moved to the right hand side of the navigation bar, to avoid overlapping the content on narrow displays.
  - The show/hide state is now synced with a query argument in the location bar. This way, if you bookmark the page or send a link to someone else, the show/hide state will be preserved.
  - A deep link to a private API item will now automatically enable "show private API" mode.

* Improvements to the ``build_apidocs`` Sphinx extension:

  - API docs are now built before Sphinx docs, such that the rest of the documentation can link to it via Intersphinx.
  - New configuration variable ``pydoctor_url_path`` that will automatically update the ``intersphinx_mapping`` variable so that it uses the latest API inventory.
  - The extension can be configured to build API docs for more than one package.

* ``pydoctor.__version__`` is now a plain ``str`` instead of an ``incremental.Version`` object.

__ https://www.attrs.org/

pydoctor 20.12.1
^^^^^^^^^^^^^^^^

* Reject source directories outside the project base directory (if given), instead of crashing.
* Fixed bug where source directories containing symbolic links could appear to be outside of the project base directory, leading to a crash.
* Bring back source link on package pages.

pydoctor 20.12.0
^^^^^^^^^^^^^^^^

* Python 3.6 or higher is required.

* There is now a user manual that can be built with Sphinx or read online on `Read the Docs`__. This is a work in progress and the online version will be updated between releases.

* Added support for Python language features:

  - Type annotations of function parameters and return value are used when the docstring does not document a type.
  - Functions decorated with ``@property`` or any other decorator with a name ending in "property" are now formatted similar to variables.
  - Coroutine functions (``async def``) are included in the output.
  - Keyword-only and position-only parameters are included in the output.

* Output improvements:

  - Type names in annotations are hyperlinked to the corresponding documentation.
  - Styling changes to make the generated documentation easier to read and navigate.
  - Private API is now hidden by default on the Module Index, Class Hierarchy and Index of Names pages.
  - The pydoctor version is included in the "generated by" line in the footer.

* All parents of the HTML output directory are now created by pydoctor; previously it would create only the deepest directory.

* The ``--add-package`` and ``--add-module`` options have been deprecated; pass the source paths as positional arguments instead.

* New option ``-W``/``--warnings-as-errors`` to fail your build on documentation errors.

* Linking to the standard library documentation is more accurate now, but does require the use of an Intersphinx inventory (``--intersphinx=https://docs.python.org/3/objects.inv``).

* Caching of Intersphinx inventories is now enabled by default.

* Added a `Sphinx extension`__ for embedding pydoctor's output in a project's Sphinx documentation.

* Added an extra named ``rst`` for the dependencies needed to process reStructuredText (``pip install -U pydoctor[rst]``).

* Improved error reporting:

  - More accurate source locations (file + line number) in error messages.
  - Warnings were added for common mistakes when documenting parameters.
  - Clearer error message when a link target is not found.

* Increased reliability:

  - Fixed crash when analyzing ``from package import *``.
  - Fixed crash when the line number for a docstring error is unknown.
  - Better unit test coverage, more system tests, started adding type annotations to the code.
  - Unit tests are also run on Windows.

__ https://pydoctor.readthedocs.io/
__ https://pydoctor.readthedocs.io/en/latest/usage.html#building-pydoctor-together-with-sphinx-html-build

pydoctor 20.7.2
^^^^^^^^^^^^^^^

* Fix handling of external links in reStructuredText under Python 3.
* Fix reporting of errors in reStructuredText under Python 3.
* Restore syntax highlighting of Python code blocks.

pydoctor 20.7.1
^^^^^^^^^^^^^^^

* Fix cross-reference links to builtin types in standard library.
* Fix and improve error message printed for unknown fields.

pydoctor 20.7.0
^^^^^^^^^^^^^^^

* Python 3 support.
* Type annotations on attributes are supported when running on Python 3.
* Type comments on attributes are supported when running on Python 3.8+.
* Type annotations on function definitions are not supported yet.
* Undocumented attributes are now included in the output.
* Attribute docstrings: a module, class or instance variable can be documented by a following it up with a docstring.
* Improved error reporting: more errors are reported, error messages include file name and line number.
* Dropped support for implicit relative imports.
* Explicit relative imports (using ``from``) no longer cause warnings.
* Dropped support for index terms in epytext (``X{}``). This was never supported in any meaningful capacity, but now the tag is gone.

This was the last major release to support Python 2.7 and 3.5.

.. description-end<|MERGE_RESOLUTION|>--- conflicted
+++ resolved
@@ -75,16 +75,13 @@
 
 in development
 ^^^^^^^^^^^^^^
-<<<<<<< HEAD
 * Better checks before removing 'self' and 'cls' from parameter tables.
-=======
 * Add anchors aside attributes and functions to ease 
   the process of sharing links to these API docs.
 * Fix a bug in the return clause of google-style docstrings 
   where the return type would be treated as the description 
   when there is no explicit description.
 * Trigger warnings for unknown config options.
->>>>>>> f1395850
 * Fix minor UX issues in the search bar.
 * Fix deprecation in Docutils 0.19 frontend
 
