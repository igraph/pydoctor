--- conflicted
+++ resolved
@@ -64,8 +64,6 @@
 ^^^^^^^^^^^^^^
 
 * Mark variables as contants when their names is all caps or if using `typing.Final` annotation.
-<<<<<<< HEAD
-=======
 
 pydoctor 21.9.1
 ^^^^^^^^^^^^^^^
@@ -77,7 +75,6 @@
 ^^^^^^^^^^^^^^^
 
 * Add support for multiple themes, selectable with ``--theme`` option.
->>>>>>> 436f68f4
 * Support selecting a different docstring format for a module using the ``__docformat__`` variable.
 * HTML templates are now customizable with ``--template-dir`` option.
 * Change the fields layout to display the arguments type right after their name. Same goes for variables.
