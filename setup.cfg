[metadata]
name = pydoctor
version = 20.12.1
author = Michael Hudson-Doyle
author_email = micahel@gmail.com
maintainer = Maarten ter Huurne
maintainer_email = maarten@boxingbeetle.com
description = API doc generator.
long_description_content_type = text/x-rst
license = MIT/X11
url = https://github.com/twisted/pydoctor
project_urls =
    Issue Tracker=https://github.com/twisted/pydoctor/issues
    Repository=https://github.com/twisted/pydoctor
    Documentation=https://pydoctor.readthedocs.io/
classifiers =
    Development Status :: 6 - Mature
    Intended Audience :: Developers
    License :: OSI Approved :: MIT License
    Operating System :: OS Independent
    Programming Language :: Python :: 3
    Programming Language :: Python :: 3.6
    Programming Language :: Python :: 3.7
    Programming Language :: Python :: 3.8
    Programming Language :: Python :: Implementation :: CPython
    Programming Language :: Python :: Implementation :: PyPy
    Topic :: Documentation
    Topic :: Software Development :: Documentation

[options]
packages = find:
python_requires = >=3.6
install_requires =
    appdirs
    CacheControl[filecache]
    Twisted
    requests
    astor
    attrs
<<<<<<< HEAD
    bs4
=======
    importlib_metadata; python_version < "3.8"
>>>>>>> beb02a0c

[options.extras_require]
docs =
    Sphinx
    sphinx_rtd_theme

rst =
    docutils

[options.entry_points]
console_scripts =
    pydoctor = pydoctor.driver:main

[options.package_data]
pydoctor =
    templates/*

[install]
optimize = 1

[bdist_rpm]
release = 1
doc_files = README.txt

[tool:pytest]
testpaths = pydoctor/test
python_files = test_*.py
addopts = --doctest-glob='*.doctest'
doctest_optionflags = ELLIPSIS IGNORE_EXCEPTION_DETAIL

[upload]
sign = True<|MERGE_RESOLUTION|>--- conflicted
+++ resolved
@@ -37,11 +37,8 @@
     requests
     astor
     attrs
-<<<<<<< HEAD
+    importlib_metadata; python_version < "3.8"
     bs4
-=======
-    importlib_metadata; python_version < "3.8"
->>>>>>> beb02a0c
 
 [options.extras_require]
 docs =
