;
; Coverage is always reported at the end of test run.
; There is a dedicated hidden environment for publishing the coverage report
; to the codecov.io service.
;
[tox]
minversion=3.20.1
requires=
    virtualenv>=20.0.35
envlist =
    test,pyflakes,mypy,testdocs


[testenv]
allowlist_externals =
    git
    rm
    sh
    touch
passenv = *


deps =
    test,test-{py36,py37,py38,py39,pypy3},twisted-apidoc: git+https://github.com/twisted/twisted.git

    test: coverage
    test: pytest
    test: docutils
    test: hypothesis
    test: cython-test-exception-raiser==1.0.0
    test: bs4
    test: Sphinx>=3.5

    codecov: codecov

    twisted-apidoc: pytest


commands =
    test: coverage erase
    test: coverage run -m pytest {posargs:-vv pydoctor}
    test: coverage report -m

    ; Publish coverage data on codecov.io
    codecov: coverage xml -o coverage.xml -i
    codecov: codecov

    ; Run current version against twisted trunk
    twisted-apidoc: rm -rf {toxworkdir}/twisted-trunk
    twisted-apidoc: git clone --depth 1 --branch trunk https://github.com/twisted/twisted.git {toxworkdir}/twisted-trunk
    twisted-apidoc: /bin/sh -c "{toxworkdir}/twisted-trunk/bin/admin/build-apidocs {toxworkdir}/twisted-trunk/src {toxworkdir}/twisted-apidocs-build > {toxworkdir}/twisted-apidocs.log"
    twisted-apidoc: /bin/cat {toxworkdir}/twisted-apidocs.log
    twisted-apidoc: pytest -v docs/tests/test_twisted_docs.py


[testenv:pyflakes]
description = Run pyflakes over the pydoctor code

deps: pyflakes

commands =
    ; Custom pyflakes run to exlcude some files. The demo packages are trigerring some unused imports warnings. But pydoctor uses those imports to resolve links. So we skip pyflakes for the demo sites. But not the test files. 
    /bin/sh -c "find pydoctor/ -name \*.py ! -path '*/testpackages/*' ! -path '*/sre_parse36.py' | xargs pyflakes"
    /bin/sh -c "find docs/ -name \*.py ! -path '*demo/*' | xargs pyflakes"


[testenv:cpython-apidocs]
description = Build CPython API documentation
deps = 
    pytest
commands =
    sh -c "if [ ! -d {toxworkdir}/cpython ]; then \
        git clone --depth 1 https://github.com/python/cpython.git {toxworkdir}/cpython; \
        fi"
    sh -c "cd {toxworkdir}/cpython && git pull"
    touch {toxworkdir}/cpython/Lib/__init__.py
    rm -rf {toxworkdir}/cpython-output
    - pydoctor \
        --docformat=restructuredtext \
        --project-base-dir={toxworkdir}/cpython \
        --html-output={toxworkdir}/cpython-output \
        {toxworkdir}/cpython/Lib
    pytest -v docs/tests/test_standard_library_docs.py

[testenv:numpy-apidocs]
description = Build numpy API documentation. For now we don't check for any warnings or other errors. The only purpose of this test is to make sure pydoctor doesn't crash.
deps = 
    pytest
commands =
    sh -c "if [ ! -d {toxworkdir}/numpy ]; then \
        git clone --depth 1 https://github.com/numpy/numpy.git {toxworkdir}/numpy; \
        fi"
    sh -c "cd {toxworkdir}/numpy && git pull"
    rm -rf {toxworkdir}/numpy-output
    python3 -c "from pydoctor.driver import main; \
        code = main(['--html-summary-pages', '--quiet', \
        '--html-output={toxworkdir}/numpy-output', \
        '{toxworkdir}/numpy/numpy']); \
        # Code 2 error means bad docstrings, which is OK for this test.
        assert code==2, 'pydoctor exited with code %s, expected code 2.'%code"

# Requires cmake
[testenv:python-igraph-apidocs]
description = Build python-igraph API documentation
deps = 
    pytest
commands =
    sh -c "if [ ! -d {toxworkdir}/python-igraph ]; then \
        git clone --recurse-submodules https://github.com/igraph/python-igraph.git {toxworkdir}/python-igraph; \
        fi"
    sh -c "cd {toxworkdir}/python-igraph && git pull"
    rm -rf {toxworkdir}/python-igraph-output
    sh -c "cd {toxworkdir}/python-igraph/ && python3 ./setup.py bdist_wheel && python3 -m pip install dist/*.whl"
    sh -c "pydoctor \
        --project-url 'https://igraph.org/python' \
        --docformat=epytext \
        --html-output={toxworkdir}/python-igraph-output \
        --introspect-c-modules --quiet \
        $(python3 -c 'import igraph, os; print(os.path.dirname(igraph.__file__))') || true"
    pytest -v docs/tests/test_python_igraph_docs.py

[testenv:cpython-summary]
description = Parse CPython code and write a summary only

commands =
    sh -c "if [ ! -d {toxworkdir}/cpython ]; then \
        git clone --depth 1 https://github.com/python/cpython.git {toxworkdir}/cpython; \
        fi"
    sh -c "cd {toxworkdir}/cpython && git pull"
    touch {toxworkdir}/cpython/Lib/__init__.py
    rm -rf {toxworkdir}/cpython-summary-output
    # TODO: Switch to restructuredtext when #261 is fixed.
    pydoctor \
        --docformat=plaintext \
        --project-base-dir={toxworkdir}/cpython \
        --html-output={toxworkdir}/cpython-summary-output \
        --html-summary-pages \
        {toxworkdir}/cpython/Lib


[testenv:mypy]
description = run mypy (static type checker)

deps =
    mypy>=0.902
    mypy-zope
    typing-extensions
    ; Libraries which include type annotations:
    hypothesis
    pytest>=6.0.0
    sphinx>=3.4.0
    git+https://github.com/twisted/twisted.git
    types-requests
<<<<<<< HEAD
    types-docutils
    types-python-slugify
=======
    # FIXME: https://github.com/twisted/pydoctor/issues/504
    # This is pinned for now as newer versions are breaking our static checks.
    types-docutils==0.17.5
>>>>>>> 63b6f3d5

commands =
    mypy                                       \
        --cache-dir="{toxworkdir}/mypy_cache"  \
        {tty:--pretty:}                        \
        {posargs:pydoctor docs/epytext_demo}

[testenv:mypy-docutils-stubs]
description = run mypy with docutils-stubs (does not pass for now)
; See: https://github.com/python/typeshed/issues/1269

deps =
    mypy>=0.902
    mypy-zope
    typing-extensions
    ; Libraries which include type annotations:
    hypothesis
    pytest>=6.0.0
    sphinx>=3.4.0
    git+https://github.com/twisted/twisted.git
    types-requests
    docutils-stubs
    types-python-slugify

commands =
    mypy                                       \
        --cache-dir="{toxworkdir}/mypy_cache"  \
        {tty:--pretty:}                        \
        {posargs:pydoctor docs/epytext_demo}

[testenv:apidocs]
description = Build only the API documentation

commands =
    pydoctor \
    --project-name=pydoctor \
    --project-url=https://github.com/twisted/pydoctor/ \
    --html-viewsource-base=https://github.com/twisted/pydoctor/tree/master \
    --html-output=build/apidocs \
    --project-base-dir="{toxinidir}" \
    --docformat=epytext \
    --privacy="HIDDEN:pydoctor.test" \
    --intersphinx=https://docs.python.org/3/objects.inv \
    --intersphinx=https://twistedmatrix.com/documents/current/api/objects.inv \
    --intersphinx=https://urllib3.readthedocs.io/en/latest/objects.inv \
    --intersphinx=https://requests.readthedocs.io/en/latest/objects.inv \
    --intersphinx=https://www.attrs.org/en/stable/objects.inv \
    --intersphinx=https://www.sphinx-doc.org/en/stable/objects.inv \
    --intersphinx=https://tristanlatr.github.io/apidocs/docutils/objects.inv \
    --make-html --warnings-as-errors \
    ./pydoctor


[testenv:docs]
description = Build the full documentation

extras = docs

commands =
    sphinx-build -aE -b html {toxinidir}/docs/source {toxinidir}/build/docs
    sphinx-build -aE -b spelling {toxinidir}/docs/source {toxinidir}/build/docs


[testenv:testdocs]
description = Build and test the full documentation

extras = docs
deps = pytest

setenv =
    TOX_INI_DIR = {toxinidir}

allowlist_externals = echo

commands =
    echo "::group::Sphinx build"
    sphinx-build -aE -b html -W {toxinidir}/docs/source {toxinidir}/build/docs
    echo "::endgroup::"

    echo "::group::Main inventory dump"
    python -m sphinx.ext.intersphinx {toxinidir}/build/docs/api/objects.inv
    echo "::endgroup::"

    echo "::group::Epytext demo inventory dump"
    python -m sphinx.ext.intersphinx {toxinidir}/build/docs/docformat/epytext/demo/objects.inv
    echo "::endgroup::"

    pytest -v docs/tests/test.py<|MERGE_RESOLUTION|>--- conflicted
+++ resolved
@@ -151,14 +151,10 @@
     sphinx>=3.4.0
     git+https://github.com/twisted/twisted.git
     types-requests
-<<<<<<< HEAD
-    types-docutils
     types-python-slugify
-=======
     # FIXME: https://github.com/twisted/pydoctor/issues/504
     # This is pinned for now as newer versions are breaking our static checks.
     types-docutils==0.17.5
->>>>>>> 63b6f3d5
 
 commands =
     mypy                                       \
