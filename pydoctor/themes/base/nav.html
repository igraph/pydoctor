
<<<<<<< HEAD
<t:transparent xmlns:t="http://twistedmatrix.com/ns/twisted.web.template/0.1">
  <meta name="pydoctor-template-version" content="1" />
  <div class="container-fluid" >
=======
<nav class="navbar navbar-default" xmlns:t="http://twistedmatrix.com/ns/twisted.web.template/0.1">
  <meta name="pydoctor-template-version" content="2" />
  <div class="container">
>>>>>>> 63b6f3d5

    <div class="navbar-header">
      
      <div class="navlinks">
        <span class="navbar-brand">
          <t:slot name="project" /> <a href="index.html">API Documentation</a>
        </span>

        <a href="moduleIndex.html">
          Modules
        </a>

        <a href="classIndex.html">
          Classes
        </a>

        <a href="nameIndex.html">
          Names
        </a>

        <div id="search-box-container">
          <div class="input-group">
            <input id="search-box" type="search" name="search-query" placeholder="Search..." aria-label="Search" minlength="2" class="form-control" autocomplete="off"/>
            
            <span class="input-group-btn">
              <a style="display: none;" class="btn btn-default" id="search-clear-button" title="Clear" onclick="clearSearch()"><img src="fonts/x-circle.svg" alt="Clear"/></a>
              <a class="btn btn-default" id="search-help-button" title="Help" onclick="toggleSearchHelpText()"><img src="fonts/info.svg" alt="Help"/></a>
            </span>
          </div>
        </div>

      </div>

      <div id="search-results-container" style="display: none;">
        
        <div id="search-buttons">
          <span class="label label-default" id="search-docstrings-button">
          <label class="checkbox-inline">
            <input type="checkbox" id="toggle-search-in-docstrings-checkbox" value="false" onclick="toggleSearchInDocstrings()">
              search in docstrings
            </input>
          </label>
          </span>
          
        </div>
        
        <noscript>
            <h1>Cannot search: JavaScript is not supported/enabled in your browser.</h1>
        </noscript>

        <div class="hint" id="search-help-box">
          <p class="rst-last">
      
            Search bar offers the following options:
            <ul>   
                <li>
                  <strong>Term presence.</strong> The below example searches for documents that 
                    must contain “foo”, might contain “bar” and must not contain “baz”: <code>+foo bar -baz</code>
                </li> 

                <li>
                  <strong>Wildcards.</strong> The below example searches for documents with words beginning with “foo”: <code>foo*</code>
                </li> 

                <li>
                  <strong>Search in specific fields.</strong> The following search matches all objects 
                  in "twisted.mail" that matches “search”: <code>+qname:twisted.mail.* +search</code>

                  <p>
                    Possible fields: 'name', 'qname' (fully qualified name), 'docstring', and 'kind'.
                    Last two fields are only applicable if "search in docstrings" is enabled.
                  </p>
                </li>

                <li>
                  <strong>Fuzzy matches.</strong> The following search matches all documents 
                  that have a word within 1 edit distance of “foo”: <code>foo~1</code>
                </li>
            </ul>

          </p>
        </div>

        <div id="search-status"> </div>

        <div class="warning" id="search-warn-box" style="display: none;">
          <p class="rst-last"><span id="search-warn"></span></p>
        </div>

        <table id="search-results">
          <!-- Filled dynamically by JS -->
        </table>
        
        <div style="margin-top: 8px;">
          <p>Results provided by <a href="https://lunrjs.com">Lunr.js</a></p>
        </div>
      </div>

    </div>


  </div>
</t:transparent><|MERGE_RESOLUTION|>--- conflicted
+++ resolved
@@ -1,13 +1,8 @@
 
-<<<<<<< HEAD
 <t:transparent xmlns:t="http://twistedmatrix.com/ns/twisted.web.template/0.1">
-  <meta name="pydoctor-template-version" content="1" />
+  <meta name="pydoctor-template-version" content="3" />
   <div class="container-fluid" >
-=======
-<nav class="navbar navbar-default" xmlns:t="http://twistedmatrix.com/ns/twisted.web.template/0.1">
-  <meta name="pydoctor-template-version" content="2" />
-  <div class="container">
->>>>>>> 63b6f3d5
+
 
     <div class="navbar-header">
       
