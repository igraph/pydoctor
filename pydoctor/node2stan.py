"""
Helper function to convert L{docutils} nodes to Stan tree.
"""
import re
import optparse
from typing import Any, ClassVar, Iterable, List, Optional, Union, TYPE_CHECKING
from docutils.writers import html4css1
from docutils import nodes
from docutils.frontend import OptionParser

from twisted.web.template import Tag
if TYPE_CHECKING:
    from twisted.web.template import Flattenable
    from pydoctor.epydoc.markup import DocstringLinker
    
from pydoctor.epydoc.doctest import colorize_codeblock, colorize_doctest
from pydoctor.stanutils import flatten, html2stan

def node2html(node: nodes.Node, docstring_linker: 'DocstringLinker') -> List[str]:
    """
    Convert a L{docutils.nodes.Node} object to HTML strings.
    """
    visitor = HTMLTranslator(node.document, docstring_linker)
    node.walkabout(visitor)
    return visitor.body

def node2stan(node: Union[nodes.Node, Iterable[nodes.Node]], docstring_linker: 'DocstringLinker') -> Tag:
    """
    Convert L{docutils.nodes.Node} objects to a Stan tree.

    @param node: An docutils document or a fragment of document.
    @return: The element as a stan tree.
    @note:  Any L{nodes.Node} can be passed to that function, the only requirement is 
        that the node's L{nodes.Node.document} attribute is set to a valid L{nodes.document} object.
    """
    html = []
    if isinstance(node, nodes.Node):
        html += node2html(node, docstring_linker)
    else:
        for child in node:
            html += node2html(child, docstring_linker)
    return html2stan(''.join(html))

<<<<<<< HEAD
def gettext(node: Union[Node, List[Node]]) -> List[str]:
=======

def gettext(node: Union[nodes.Node, List[nodes.Node]]) -> List[str]:
>>>>>>> ab27e31b
    """Return the text inside the node(s)."""
    filtered: List[str] = []
    if isinstance(node, (nodes.Text)):
        filtered.append(node.astext())
    elif isinstance(node, (list, nodes.Element)):
        for child in node[:]:
            filtered.extend(gettext(child))
    return filtered


_TARGET_RE = re.compile(r'^(.*?)\s*<(?:URI:|URL:)?([^<>]+)>$')
_VALID_IDENTIFIER_RE = re.compile('[^0-9a-zA-Z_]')

def _valid_identifier(s: str) -> str:
    """Remove invalid characters to create valid CSS identifiers. """
    return _VALID_IDENTIFIER_RE.sub('', s)

class HTMLTranslator(html4css1.HTMLTranslator):
    """
    Pydoctor's HTML translator.
    """
    
    settings: ClassVar[Optional[optparse.Values]] = None
    body: List[str]

    def __init__(self,
            document: nodes.document,
            docstring_linker: 'DocstringLinker'
            ):
        self._linker = docstring_linker

        # Set the document's settings.
        if self.settings is None:
            settings = OptionParser([html4css1.Writer()]).get_default_values()
            self.__class__.settings = settings
        document.settings = self.settings

        super().__init__(document)

        # don't allow <h1> tags, start at <h2>
        # h1 is reserved for the page nodes.title. 
        self.section_level += 1

    # Handle interpreted text (crossreferences)
    def visit_title_reference(self, node: nodes.Node) -> None:
        label: "Flattenable"
        if 'refuri' in node.attributes:
            # Epytext parsed
            label, target = node2stan(node.children, self._linker), node.attributes['refuri']
        else:
            m = _TARGET_RE.match(node.astext())
            if m:
                label, target = m.groups()
            else:
                label = target = node.astext()
        
        # TODO: 'node.line' is None for reStructuredText based docstring for some reason.
        #       https://github.com/twisted/pydoctor/issues/237
        lineno = node.line or 0

        # Support linking to functions and methods with () at the end
        if target.endswith('()'):
            target = target[:len(target)-2]

        self.body.append(flatten(self._linker.link_xref(target, label, lineno)))
        raise nodes.SkipNode()

    def should_be_compact_paragraph(self, node: nodes.Node) -> bool:
        if self.document.children == [node]:
            return True
        else:
            return super().should_be_compact_paragraph(node)  # type: ignore[no-any-return]

    def visit_document(self, node: nodes.Node) -> None:
        pass

    def depart_document(self, node: nodes.Node) -> None:
        pass

    def starttag(self, node: nodes.Node, tagname: str, suffix: str = '\n', **attributes: Any) -> str:
        """
        This modified version of starttag makes a few changes to HTML
        tags, to prevent them from conflicting with epydoc.  In particular:
          - existing class attributes are prefixed with C{'rst-'}
          - existing names are prefixed with C{'rst-'}
          - hrefs starting with C{'#'} are prefixed with C{'rst-'}
          - hrefs not starting with C{'#'} are given target='_top'
          - all headings (C{<hM{n}>}) are given the css class C{'heading'}
        """
        # Get the list of all attribute dictionaries we need to munge.
        attr_dicts = [attributes]
        if isinstance(node, nodes.Node):
            attr_dicts.append(node.attributes)
        if isinstance(node, dict):
            attr_dicts.append(node)
        # Munge each attribute dictionary.  Unfortunately, we need to
        # iterate through attributes one at a time because some
        # versions of docutils don't case-normalize attributes.
        for attr_dict in attr_dicts:
            for key, val in list(attr_dict.items()):
                # Prefix all CSS classes with "rst-"; and prefix all
                # names with "rst-" to avoid conflicts.
                if key.lower() in ('class', 'id', 'name'):
                    if not val.startswith('rst-'):
                        attr_dict[key] = f'rst-{val}'
                elif key.lower() in ('classes', 'ids', 'names'):
                    attr_dict[key] = [f'rst-{cls}' if not cls.startswith('rst-') 
                                      else cls for cls in val]
                elif key.lower() == 'href':
                    if attr_dict[key][:1]=='#':
                        href = attr_dict[key][1:]
                        # We check that the class doesn't alrealy start with "rst-"
                        if not href.startswith('rst-'):
                            attr_dict[key] = f'#rst-{href}'
                    else:
                        # If it's an external link, open it in a new
                        # page.
                        attr_dict['target'] = '_top'

        # For headings, use class="heading"
        if re.match(r'^h\d+$', tagname):
            attributes['class'] = ' '.join([attributes.get('class',''),
                                            'heading']).strip()

        return super().starttag(node, tagname, suffix, **attributes)  # type: ignore[no-any-return]

    def visit_doctest_block(self, node: nodes.Node) -> None:
        pysrc = node[0].astext()
        if node.get('codeblock'):
            self.body.append(flatten(colorize_codeblock(pysrc)))
        else:
            self.body.append(flatten(colorize_doctest(pysrc)))
        raise nodes.SkipNode()


    # Other ressources on how to extend docutils:
    # https://docutils.sourceforge.io/docs/user/tools.html
    # https://docutils.sourceforge.io/docs/dev/hacking.html
    # https://docutils.sourceforge.io/docs/howto/rst-directives.html
    # docutils apidocs:
    # http://code.nabla.net/doc/docutils/api/docutils.html#package-structure

    # this part of the HTMLTranslator is based on sphinx's HTMLTranslator:
    # https://github.com/sphinx-doc/sphinx/blob/3.x/sphinx/writers/html.py#L271
    def _visit_admonition(self, node: nodes.Node, name: str) -> None:
        self.body.append(self.starttag(
            node, 'div', CLASS=('admonition ' + _valid_identifier(name))))
        node.insert(0, nodes.title(name, name.title()))
        self.set_first_last(node)

    def visit_note(self, node: nodes.Node) -> None:
        self._visit_admonition(node, 'note')

    def depart_note(self, node: nodes.Node) -> None:
        self.depart_admonition(node)

    def visit_warning(self, node: nodes.Node) -> None:
        self._visit_admonition(node, 'warning')

    def depart_warning(self, node: nodes.Node) -> None:
        self.depart_admonition(node)

    def visit_attention(self, node: nodes.Node) -> None:
        self._visit_admonition(node, 'attention')

    def depart_attention(self, node: nodes.Node) -> None:
        self.depart_admonition(node)

    def visit_caution(self, node: nodes.Node) -> None:
        self._visit_admonition(node, 'caution')

    def depart_caution(self, node: nodes.Node) -> None:
        self.depart_admonition(node)

    def visit_danger(self, node: nodes.Node) -> None:
        self._visit_admonition(node, 'danger')

    def depart_danger(self, node: nodes.Node) -> None:
        self.depart_admonition(node)

    def visit_error(self, node: nodes.Node) -> None:
        self._visit_admonition(node, 'error')

    def depart_error(self, node: nodes.Node) -> None:
        self.depart_admonition(node)

    def visit_hint(self, node: nodes.Node) -> None:
        self._visit_admonition(node, 'hint')

    def depart_hint(self, node: nodes.Node) -> None:
        self.depart_admonition(node)

    def visit_important(self, node: nodes.Node) -> None:
        self._visit_admonition(node, 'important')

    def depart_important(self, node: nodes.Node) -> None:
        self.depart_admonition(node)

    def visit_tip(self, node: nodes.Node) -> None:
        self._visit_admonition(node, 'tip')

<<<<<<< HEAD
    def depart_tip(self, node: Node) -> None:
        self.depart_admonition(node)

    def visit_seealso(self, node: Node) -> None:
        self._visit_admonition(node, 'see also')

    def depart_seealso(self, node: Node) -> None:
=======
    def depart_tip(self, node: nodes.Node) -> None:
>>>>>>> ab27e31b
        self.depart_admonition(node)<|MERGE_RESOLUTION|>--- conflicted
+++ resolved
@@ -41,12 +41,8 @@
             html += node2html(child, docstring_linker)
     return html2stan(''.join(html))
 
-<<<<<<< HEAD
-def gettext(node: Union[Node, List[Node]]) -> List[str]:
-=======
 
 def gettext(node: Union[nodes.Node, List[nodes.Node]]) -> List[str]:
->>>>>>> ab27e31b
     """Return the text inside the node(s)."""
     filtered: List[str] = []
     if isinstance(node, (nodes.Text)):
@@ -248,15 +244,11 @@
     def visit_tip(self, node: nodes.Node) -> None:
         self._visit_admonition(node, 'tip')
 
-<<<<<<< HEAD
-    def depart_tip(self, node: Node) -> None:
-        self.depart_admonition(node)
-
-    def visit_seealso(self, node: Node) -> None:
+    def depart_tip(self, node: nodes.Node) -> None:
+        self.depart_admonition(node)
+
+    def visit_seealso(self, node: nodes.Node) -> None:
         self._visit_admonition(node, 'see also')
 
-    def depart_seealso(self, node: Node) -> None:
-=======
-    def depart_tip(self, node: nodes.Node) -> None:
->>>>>>> ab27e31b
+    def depart_seealso(self, node: nodes.Node) -> None:
         self.depart_admonition(node)