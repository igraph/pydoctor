--- conflicted
+++ resolved
@@ -3,15 +3,9 @@
 """
 import re
 import optparse
-<<<<<<< HEAD
 from typing import Any, Callable, ClassVar, Iterable, List, Optional, Union, TYPE_CHECKING
-from docutils.writers.html4css1 import HTMLTranslator, Writer
-from docutils.nodes import Node, SkipNode, document, title, Element, Text
-=======
-from typing import Any, ClassVar, Iterable, List, Optional, Union, TYPE_CHECKING
 from docutils.writers import html4css1
 from docutils import nodes
->>>>>>> 436f68f4
 from docutils.frontend import OptionParser
 from pydoctor.epydoc.docutils import newline
 
@@ -23,19 +17,11 @@
 from pydoctor.epydoc.doctest import colorize_codeblock, colorize_doctest
 from pydoctor.stanutils import flatten, html2stan
 
-<<<<<<< HEAD
-def node2html(node: Node, docstring_linker: 'DocstringLinker') -> List[str]:
+def node2html(node: nodes.Node, docstring_linker: 'DocstringLinker') -> List[str]:
     """
     Convert a L{docutils.nodes.Node} object to HTML strings.
     """
-    visitor = _PydoctorHTMLTranslator(node.document, docstring_linker)
-=======
-def node2html(node: nodes.Node, docstring_linker: 'DocstringLinker') -> List[str]:
-    """
-    Convert a L{docutils.nodes.Node} object to HTML strings.
-    """
     visitor = HTMLTranslator(node.document, docstring_linker)
->>>>>>> 436f68f4
     node.walkabout(visitor)
     return visitor.body
 
@@ -49,11 +35,7 @@
         that the node's L{nodes.Node.document} attribute is set to a valid L{nodes.document} object.
     """
     html = []
-<<<<<<< HEAD
-    if isinstance(node, Node):
-=======
     if isinstance(node, nodes.Node):
->>>>>>> 436f68f4
         html += node2html(node, docstring_linker)
     else:
         for child in node:
@@ -66,18 +48,12 @@
     filtered: List[str] = []
     if isinstance(node, (nodes.Text)):
         filtered.append(node.astext())
-<<<<<<< HEAD
-    elif isinstance(node, (list, Element)):
+    elif isinstance(node, (list, nodes.Element)):
         if isinstance(node, newline):
             filtered.append('\n') 
         else:
             for child in node[:]:
                 filtered.extend(gettext(child))
-=======
-    elif isinstance(node, (list, nodes.Element)):
-        for child in node[:]:
-            filtered.extend(gettext(child))
->>>>>>> 436f68f4
     return filtered
 
 
@@ -115,21 +91,17 @@
         self.section_level += 1
 
     # Handle interpreted text (crossreferences)
-<<<<<<< HEAD
-    def visit_title_reference(self, node: Node) -> None:
+    def visit_title_reference(self, node: nodes.Node) -> None:
         # TODO: 'node.line' is None for reStructuredText based docstring for some reason.
         #       https://github.com/twisted/pydoctor/issues/237
         lineno = node.line or 0
         self._handle_reference(node, link_func=lambda target, label: self._linker.link_xref(target, label, lineno))
     
     # Handle internal references
-    def visit_obj_reference(self, node: Node) -> None:
+    def visit_obj_reference(self, node: nodes.Node) -> None:
         self._handle_reference(node, link_func=self._linker.link_to)
     
-    def _handle_reference(self, node: Node, link_func: Callable[[str, "Flattenable"], "Flattenable"]) -> None:
-=======
-    def visit_title_reference(self, node: nodes.Node) -> None:
->>>>>>> 436f68f4
+    def _handle_reference(self, node: nodes.Node, link_func: Callable[[str, "Flattenable"], "Flattenable"]) -> None:
         label: "Flattenable"
         if 'refuri' in node.attributes:
             # Epytext parsed or manually constructed nodes.
@@ -146,13 +118,8 @@
         if target.endswith('()'):
             target = target[:len(target)-2]
 
-<<<<<<< HEAD
         self.body.append(flatten(link_func(target, label)))
-        raise SkipNode()
-=======
-        self.body.append(flatten(self._linker.link_xref(target, label, lineno)))
         raise nodes.SkipNode()
->>>>>>> 436f68f4
 
     def should_be_compact_paragraph(self, node: nodes.Node) -> bool:
         if self.document.children == [node]:
@@ -288,22 +255,17 @@
     def visit_tip(self, node: nodes.Node) -> None:
         self._visit_admonition(node, 'tip')
 
-<<<<<<< HEAD
-    def depart_tip(self, node: Node) -> None:
-        self.depart_admonition(node)
-
-    def visit_wbr(self, node: Node) -> None:
+    def depart_tip(self, node: nodes.Node) -> None:
+        self.depart_admonition(node)
+
+    def visit_wbr(self, node: nodes.Node) -> None:
         self.body.append('<wbr></wbr>')
     
-    def depart_wbr(self, node: Node) -> None:
+    def depart_wbr(self, node: nodes.Node) -> None:
         pass
 
-    def visit_newline(self, node: Node) -> None:
+    def visit_newline(self, node: nodes.Node) -> None:
         self.body.append('\n')
     
-    def depart_newline(self, node: Node) -> None:
-        pass
-=======
-    def depart_tip(self, node: nodes.Node) -> None:
-        self.depart_admonition(node)
->>>>>>> 436f68f4
+    def depart_newline(self, node: nodes.Node) -> None:
+        pass