--- conflicted
+++ resolved
@@ -17,28 +17,18 @@
 )
 from pydoctor.epydoc.doctest import colorize_codeblock, colorize_doctest
 
-<<<<<<< HEAD
-def node2stan(node: Node, docstring_linker: 'DocstringLinker') -> Tag:
-=======
 def _node2html(node: Node, docstring_linker: 'DocstringLinker') -> List[str]:
     visitor = _PydoctorHTMLTranslator(node.document, docstring_linker)
     node.walkabout(visitor)
     return visitor.body
 
 def node2stan(node: Union[Node, Iterable[Node]], docstring_linker: 'DocstringLinker') -> Tag:
->>>>>>> 5c9f71ca
     """
     Convert L{docutils.nodes.Node} objects to a Stan tree.
 
     @param node: An docutils document.
     @return: The element as a stan tree.
     """
-<<<<<<< HEAD
-    _document = getrootdocument(node)
-    visitor = _PydoctorHTMLTranslator(_document, docstring_linker)
-    node.walkabout(visitor)
-    return html2stan(''.join(visitor.body))
-=======
     html = []
     if isinstance(node, Node):
         html += _node2html(node, docstring_linker)
@@ -46,14 +36,6 @@
         for child in node:
             html += _node2html(child, docstring_linker)
     return html2stan(''.join(html))
-
->>>>>>> 5c9f71ca
-
-def getrootdocument(node: Node) -> document:
-    if isinstance(node, document):
-        return node
-    else:
-        return getrootdocument(node.parent)
 
 def gettext(node: Union[Node, List[Node]]) -> List[str]:
     """Return the text inside the node(s)."""
