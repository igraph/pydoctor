from typing import List
from textwrap import dedent

from pydoctor.epydoc.markup import DocstringLinker, ParseError, ParsedDocstring, get_parser_by_name
from pydoctor.epydoc.markup.restructuredtext import parse_docstring
from pydoctor.test import NotFoundLinker
from pydoctor.node2stan import node2stan
from pydoctor.stanutils import flatten, flatten_text

from docutils import nodes
from bs4 import BeautifulSoup
import pytest

def prettify(html: str) -> str:
    return BeautifulSoup(html, features="html.parser").prettify()  # type: ignore[no-any-return]

def parse_rst(s: str) -> ParsedDocstring:
    errors: List[ParseError] = []
    parsed = parse_docstring(s, errors)
    assert not errors
    return parsed

def rst2html(docstring: str, linker: DocstringLinker = NotFoundLinker()) -> str:
    """
    Render a docstring to HTML.
    """
    return flatten(parse_rst(docstring).to_stan(linker))
    
def node2html(node: nodes.Node, oneline: bool = True) -> str:
    if oneline:
        return ''.join(prettify(flatten(node2stan(node, NotFoundLinker()))).splitlines())
    else:
        return flatten(node2stan(node, NotFoundLinker()))

def rst2node(s: str) -> nodes.document:
    return parse_rst(s).to_node()

def test_rst_partial() -> None:
    """
    The L{node2html()} function can convert fragment of a L{docutils} document, 
    it's not restricted to actual L{docutils.nodes.document} object. 
    
    Really, any nodes can be passed to that function, the only requirement is 
    that the node's C{document} attribute is set to a valid L{docutils.nodes.document} object.
    """
    doc = dedent('''
        This is a paragraph.  Paragraphs can
        span multiple lines, and can contain
        `inline markup`.

        This is another paragraph.  Paragraphs
        are separated by blank lines.
        ''')
    expected = dedent('''
        <p>This is another paragraph.  Paragraphs
        are separated by blank lines.</p>
        ''').lstrip()
    
    node = rst2node(doc)

    for child in node[:]:
          assert isinstance(child, nodes.paragraph)
    
    assert node2html(node[-1], oneline=False) == expected
    assert node[-1].parent == node

def test_rst_body_empty() -> None:
    src = """
    :return: a number
    :rtype: int
    """
    errors: List[ParseError] = []
    pdoc = parse_docstring(src, errors)
    assert not errors
    assert not pdoc.has_body
    assert len(pdoc.fields) == 2

def test_rst_body_nonempty() -> None:
    src = """
    Only body text, no fields.
    """
    errors: List[ParseError] = []
    pdoc = parse_docstring(src, errors)
    assert not errors
    assert pdoc.has_body
    assert len(pdoc.fields) == 0

def test_rst_anon_link_target_missing() -> None:
    src = """
    This link's target is `not defined anywhere`__.
    """
    errors: List[ParseError] = []
    parse_docstring(src, errors)
    assert len(errors) == 1
    assert errors[0].descr().startswith("Anonymous hyperlink mismatch:")
    assert errors[0].is_fatal()

def test_rst_anon_link_email() -> None:
    src = "`<postmaster@example.net>`__"
    html = rst2html(src)
    assert html.startswith('<a ')
    assert ' href="mailto:postmaster@example.net"' in html
    assert html.endswith('>mailto:postmaster@example.net</a>')

def test_rst_xref_with_target() -> None:
    src = "`mapping <typing.MutableMapping>`"
    html = rst2html(src)
    assert html.startswith('<code>mapping</code>')

def test_rst_xref_implicit_target() -> None:
    src = "`func()`"
    html = rst2html(src)
    assert html.startswith('<code>func()</code>')

def test_rst_directive_adnomitions() -> None:
    expected_html_multiline="""
        <div class="rst-admonition {}">
        <p class="rst-first rst-admonition-title">{}</p>
        <p>this is the first line</p>
        <p class="rst-last">and this is the second line</p>
        </div>
"""

    expected_html_single_line = """
        <div class="rst-admonition {}">
        <p class="rst-first rst-admonition-title">{}</p>
        <p class="rst-last">this is a single line</p>
        </div>
"""

    admonition_map = {
            'Attention': 'attention',
            'Caution': 'caution',
            'Danger': 'danger',
            'Error': 'error',
            'Hint': 'hint',
            'Important': 'important',
            'Note': 'note',
            'Tip': 'tip',
            'Warning': 'warning',
        }

    for title, admonition_name in admonition_map.items():
        # Multiline
        docstring = (".. {}::\n"
                    "\n"
                    "   this is the first line\n"
                    "   \n"
                    "   and this is the second line\n"
                    ).format(admonition_name)

        expect = expected_html_multiline.format(
            admonition_name, title
        )

        actual = rst2html(docstring)

        assert prettify(expect)==prettify(actual)

        # Single line
        docstring = (".. {}:: this is a single line\n"
                    ).format(admonition_name)

        expect = expected_html_single_line.format(
            admonition_name, title
        )

        actual = rst2html(docstring)

        assert prettify(expect)==prettify(actual)


def test_rst_directive_versionadded() -> None:
    """
    It renders the C{versionadded} RST directive using a custom markup with
    dedicated CSS classes.
    """
    html = rst2html(".. versionadded:: 0.6")
    expected_html="""<div class="rst-versionadded">
<span class="rst-versionmodified rst-added">New in version 0.6.</span></div>
"""
    assert html==expected_html, html

def test_rst_directive_versionchanged() -> None:
    """
    It renders the C{versionchanged} RST directive with custom markup and supports
    an extra text besides the version information.
    """
    html = rst2html(""".. versionchanged:: 0.7
    Add extras""")
    expected_html="""<div class="rst-versionchanged">
<span class="rst-versionmodified rst-changed">Changed in version 0.7: </span><span>Add extras</span></div>
"""
    assert html==expected_html, html

def test_rst_directive_deprecated() -> None:
    """
    It renders the C{deprecated} RST directive with custom markup and supports
    an extra text besides the version information.
    """
    html = rst2html(""".. deprecated:: 0.2
    For security reasons""")
    expected_html="""<div class="rst-deprecated">
<span class="rst-versionmodified rst-deprecated">Deprecated since version 0.2: </span><span>For security reasons</span></div>
"""
    assert html==expected_html, html
    
def test_rst_directive_seealso() -> None:

    html = rst2html(".. seealso:: Hey")
    expected_html = """
        <div class="rst-admonition seealso">
        <p class="rst-first rst-admonition-title">See Also</p>
        <p class="rst-last">Hey</p>
        </div>"""
    assert prettify(html).strip() == prettify(expected_html).strip(), html

<<<<<<< HEAD

@pytest.mark.parametrize(
    'markup', ('epytext', 'plaintext', 'restructuredtext', 'numpy', 'google')
    )
def test_summary(markup:str) -> None:
    cases = [
        ("Single line", "Single line"), 
        ("Single line.", "Single line."), 
        ("Single line with period.", "Single line with period."),
        ("""
        Single line with period.
        
        @type: Also with a tag.
        """, "Single line with period."), 
        ("Other lines with period.\nThis is attached", "Other lines with period. This is attached"),
        ("Single line. Single line. Single line. Single line. Single line. Single line. Single line. Single line. Single line. Single line. Single line. Single line. Single line. Single line. Single line. Single line. Single line. Single line. Single line. Single line. Single line. Single line. Single line. Single line. ", 
         "Single line. Single line. Single line. Single line. Single line. Single line. Single line. Single line. Single line. Single line. Single line. Single line. Single line. Single line. Single line. Single line..."),
        ("Single line Single line Single line Single line Single line Single line Single line Single line Single line Single line Single line Single line Single line Single line Single line Single line Single line Single line Single line Single line Single line. Single line Single line Single line ", 
         "Single line Single line Single line Single line Single line Single line Single line Single line Single line Single line Single line Single line Single line Single line Single line Single line Single line Single line Single line Single line Single line..."),
        ("Single line Single line Single line Single line Single line Single line Single line Single line Single line Single line Single line Single line Single line Single line Single line Single line Single line Single line Single line Single line Single line.",
         "Single line Single line Single line Single line Single line Single line Single line Single line Single line Single line Single line Single line Single line Single line Single line Single line Single line Single line Single line Single line Single line."),
        ("""
        Return a fully qualified name for the possibly-dotted name.

        To explain what this means, consider the following modules... blabla""",
        "Return a fully qualified name for the possibly-dotted name.")
    ]
    for src, summary_text in cases:
        errors: List[ParseError] = []
        pdoc = get_parser_by_name(markup)(dedent(src), errors, False)
        assert not errors
        assert pdoc.get_summary() == pdoc.get_summary() # summary is cached inside ParsedDocstring as well.
        assert flatten_text(pdoc.get_summary().to_stan(NotFoundLinker())) == summary_text
=======
def test_get_toc() -> None:

    docstring = """
Titles
======

Level 2
-------

Level 3
~~~~~~~

Level 4
^^^^^^^

Level 5
!!!!!!!

Level 2.2
---------

Level 22
--------

Lists
=====

Other
=====
"""

    errors: List[ParseError] = []
    parsed = parse_docstring(docstring, errors)
    assert not errors, [str(e.descr) for e in errors]
    
    toc = parsed.get_toc(4)
    assert toc is not None
    html = flatten(toc.to_stan(NotFoundLinker()))
    
    expected_html="""
<li>
 <p class="rst-first">
  <a class="rst-reference internal" href="#rst-titles" id="rst-id1">
   Titles
  </a>
 </p>
 <ul class="rst-simple">
  <li>
   <a class="rst-reference internal" href="#rst-level-2" id="rst-id2">
    Level 2
   </a>
   <ul>
    <li>
     <a class="rst-reference internal" href="#rst-level-3" id="rst-id3">
      Level 3
     </a>
     <ul>
      <li>
       <a class="rst-reference internal" href="#rst-level-4" id="rst-id4">
        Level 4
       </a>
      </li>
     </ul>
    </li>
   </ul>
  </li>
  <li>
   <a class="rst-reference internal" href="#rst-level-2-2" id="rst-id5">
    Level 2.2
   </a>
  </li>
  <li>
   <a class="rst-reference internal" href="#rst-level-22" id="rst-id6">
    Level 22
   </a>
  </li>
 </ul>
</li>
<li>
 <a class="rst-reference internal" href="#rst-lists" id="rst-id7">
  Lists
 </a>
</li>
<li>
 <a class="rst-reference internal" href="#rst-other" id="rst-id8">
  Other
 </a>
</li>
"""
    assert prettify(html) == prettify(expected_html)
>>>>>>> af0515f3
<|MERGE_RESOLUTION|>--- conflicted
+++ resolved
@@ -214,8 +214,6 @@
         <p class="rst-last">Hey</p>
         </div>"""
     assert prettify(html).strip() == prettify(expected_html).strip(), html
-
-<<<<<<< HEAD
 
 @pytest.mark.parametrize(
     'markup', ('epytext', 'plaintext', 'restructuredtext', 'numpy', 'google')
@@ -249,7 +247,8 @@
         assert not errors
         assert pdoc.get_summary() == pdoc.get_summary() # summary is cached inside ParsedDocstring as well.
         assert flatten_text(pdoc.get_summary().to_stan(NotFoundLinker())) == summary_text
-=======
+
+        
 def test_get_toc() -> None:
 
     docstring = """
@@ -340,4 +339,3 @@
 </li>
 """
     assert prettify(html) == prettify(expected_html)
->>>>>>> af0515f3
