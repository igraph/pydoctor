from typing import List, Optional, cast
import re

from pytest import mark, raises
import pytest
from twisted.web.template import Tag, tags

from pydoctor import epydoc2stan, model
from pydoctor.epydoc.markup import DocstringLinker, flatten
from pydoctor.epydoc.markup.epytext import ParsedEpytextDocstring
from pydoctor.sphinx import SphinxInventory
from pydoctor.test.test_astbuilder import fromText, unwrap

from . import CapSys


def test_multiple_types() -> None:
    mod = fromText('''
    def f(a):
        """
        @param a: it\'s a parameter!
        @type a: a pink thing!
        @type a: no, blue! aaaargh!
        """
    class C:
        """
        @ivar a: it\'s an instance var
        @type a: a pink thing!
        @type a: no, blue! aaaargh!
        """
    class D:
        """
        @cvar a: it\'s an instance var
        @type a: a pink thing!
        @type a: no, blue! aaaargh!
        """
    class E:
        """
        @cvar: missing name
        @type: name still missing
        """
    ''')
    # basically "assert not fail":
    epydoc2stan.format_docstring(mod.contents['f'])
    epydoc2stan.format_docstring(mod.contents['C'])
    epydoc2stan.format_docstring(mod.contents['D'])
    epydoc2stan.format_docstring(mod.contents['E'])


def docstring2html(obj: model.Documentable) -> str:
    stan = epydoc2stan.format_docstring(obj)
    assert stan.tagName == 'div', stan
    # We strip off break lines for the sake of simplicity.
    return flatten(stan).replace('><', '>\n<').replace('<wbr></wbr>', '').replace('<wbr>\n</wbr>', '')

def summary2html(obj: model.Documentable) -> str:
    stan = epydoc2stan.format_summary(obj)
    assert stan.tagName == 'span' or stan.tagName == '', stan
    return flatten(stan.children)


def test_html_empty_module() -> None:
    mod = fromText('''
    """Empty module."""
    ''')
<<<<<<< HEAD
    assert docstring2html(mod) == "Empty module."
=======
    assert docstring2html(mod) == "<div>\n<p>Empty module.</p>\n</div>"
>>>>>>> c7d8f9f8


def test_xref_link_not_found() -> None:
    """A linked name that is not found is output as text."""
    mod = fromText('''
    """This link leads L{nowhere}."""
    ''', modname='test')
    html = docstring2html(mod)
    assert '<code>nowhere</code>' in html


def test_xref_link_same_page() -> None:
    """A linked name that is documented on the same page is linked using only
    a fragment as the URL.
    """
    mod = fromText('''
    """The home of L{local_func}."""

    def local_func():
        pass
    ''', modname='test')
    html = docstring2html(mod)
    assert 'href="#local_func"' in html


def test_xref_link_other_page() -> None:
    """A linked name that is documented on a different page but within the
    same project is linked using a relative URL.
    """
    mod1 = fromText('''
    def func():
        """This is not L{test2.func}."""
    ''', modname='test1')
    fromText('''
    def func():
        pass
    ''', modname='test2', system=mod1.system)
    html = docstring2html(mod1.contents['func'])
    assert 'href="test2.html#func"' in html


def test_xref_link_intersphinx() -> None:
    """A linked name that is documented in another project is linked using
    an absolute URL (retrieved via Intersphinx).
    """
    mod = fromText('''
    def func():
        """This is a thin wrapper around L{external.func}."""
    ''', modname='test')

    system = mod.system
    inventory = SphinxInventory(system.msg)
    inventory._links['external.func'] = ('https://example.net', 'lib.html#func')
    system.intersphinx = inventory

    html = docstring2html(mod.contents['func'])
    assert 'href="https://example.net/lib.html#func"' in html


def test_func_undocumented_return_nothing() -> None:
    """When the returned value is undocumented (no 'return' field) and its type
    annotation is None, omit the "Returns" entry from the output.
    """
    mod = fromText('''
    def nop() -> None:
        pass
    ''')
    func = mod.contents['nop']
    lines = docstring2html(func).split('\n')
    assert '<td class="fieldName">Returns</td>' not in lines


def test_func_undocumented_return_something() -> None:
    """When the returned value is undocumented (no 'return' field) and its type
    annotation is not None, include the "Returns" entry in the output.
    """
    mod = fromText('''
    def get_answer() -> int:
        return 42
    ''')
    func = mod.contents['get_answer']
    lines = docstring2html(func).splitlines()
    expected_html = [
        '<div>', '<p class="undocumented">Undocumented</p>',
        '<table class="fieldTable">',
        '<tr class="fieldStart">',
        '<td class="fieldName" colspan="2">Returns</td>',
        '</tr>',
        '<tr>', '<td class="fieldArgContainer">', '<code>int</code>',
        '</td>',
        '<td class="fieldArgDesc">',
        '<span class="undocumented">Undocumented</span>',
        '</td>', '</tr>', '</table>', '</div>'
        ]
    assert lines == expected_html, str(lines)

# These 3 tests fails because AnnotationDocstring is not using node2stan() yet.

@pytest.mark.xfail
def test_func_arg_and_ret_annotation() -> None:
    annotation_mod = fromText('''
    def f(a: List[str], b: "List[str]") -> bool:
        """
        @param a: an arg, a the best of args
        @param b: a param to follow a
        @return: the best that we can do
        """
    ''')
    classic_mod = fromText('''
    def f(a, b):
        """
        @param a: an arg, a the best of args
        @type a: C{List[str]}
        @param b: a param to follow a
        @type b: C{List[str]}
        @return: the best that we can do
        @rtype: C{bool}
        """
    ''')
    annotation_fmt = docstring2html(annotation_mod.contents['f'])
    classic_fmt = docstring2html(classic_mod.contents['f'])
    assert annotation_fmt == classic_fmt

@pytest.mark.xfail
def test_func_arg_and_ret_annotation_with_override() -> None:
    annotation_mod = fromText('''
    def f(a: List[str], b: List[str]) -> bool:
        """
        @param a: an arg, a the best of args
        @param b: a param to follow a
        @type b: C{List[awesome]}
        @return: the best that we can do
        """
    ''')
    classic_mod = fromText('''
    def f(a, b):
        """
        @param a: an arg, a the best of args
        @type a: C{List[str]}
        @param b: a param to follow a
        @type b: C{List[awesome]}
        @return: the best that we can do
        @rtype: C{bool}
        """
    ''')
    annotation_fmt = docstring2html(annotation_mod.contents['f'])
    classic_fmt = docstring2html(classic_mod.contents['f'])
    assert annotation_fmt == classic_fmt

@pytest.mark.xfail
def test_func_arg_when_doc_missing() -> None:
    annotation_mod = fromText('''
    def f(a: List[str], b: int) -> bool:
        """
        Today I will not document details
        """
    ''')
    classic_mod = fromText('''
    def f(a):
        """
        Today I will not document details
        @type a: C{List[str]}
        @type b: C{int}
        @rtype: C{bool}
        """
    ''')
    annotation_fmt = docstring2html(annotation_mod.contents['f'])
    classic_fmt = docstring2html(classic_mod.contents['f'])
    assert annotation_fmt == classic_fmt

def test_func_param_duplicate(capsys: CapSys) -> None:
    """Warn when the same parameter is documented more than once."""
    mod = fromText('''
    def f(x, y):
        """
        @param x: Actual documentation.
        @param x: Likely typo or copy-paste error.
        """
    ''')
    epydoc2stan.format_docstring(mod.contents['f'])
    captured = capsys.readouterr().out
    assert captured == '<test>:5: Parameter "x" was already documented\n'

@mark.parametrize('field', ('param', 'type'))
def test_func_no_such_arg(field: str, capsys: CapSys) -> None:
    """Warn about documented parameters that don't exist in the definition."""
    mod = fromText(f'''
    def f():
        """
        This function takes no arguments...

        @{field} x: ...but it does document one.
        """
    ''')
    epydoc2stan.format_docstring(mod.contents['f'])
    captured = capsys.readouterr().out
    assert captured == '<test>:6: Documented parameter "x" does not exist\n'

def test_func_no_such_arg_warn_once(capsys: CapSys) -> None:
    """Warn exactly once about a param/type combination not existing."""
    mod = fromText('''
    def f():
        """
        @param x: Param first.
        @type x: Param first.
        @type y: Type first.
        @param y: Type first.
        """
    ''')
    epydoc2stan.format_docstring(mod.contents['f'])
    captured = capsys.readouterr().out
    assert captured == (
        '<test>:4: Documented parameter "x" does not exist\n'
        '<test>:6: Documented parameter "y" does not exist\n'
        )

def test_func_arg_not_inherited(capsys: CapSys) -> None:
    """Do not warn when a subclass method lacks parameters that are documented
    in an inherited docstring.
    """
    mod = fromText('''
    class Base:
        def __init__(self, value):
            """
            @param value: Preciousss.
            @type value: Gold.
            """
    class Sub(Base):
        def __init__(self):
            super().__init__(1)
    ''')
    epydoc2stan.format_docstring(mod.contents['Base'].contents['__init__'])
    assert capsys.readouterr().out == ''
    epydoc2stan.format_docstring(mod.contents['Sub'].contents['__init__'])
    assert capsys.readouterr().out == ''

def test_func_param_as_keyword(capsys: CapSys) -> None:
    """Warn when a parameter is documented as a @keyword."""
    mod = fromText('''
    def f(p, **kwargs):
        """
        @keyword a: Advanced.
        @keyword b: Basic.
        @type b: Type for previously introduced keyword.
        @keyword p: A parameter, not a keyword.
        """
    ''')
    epydoc2stan.format_docstring(mod.contents['f'])
    assert capsys.readouterr().out == '<test>:7: Parameter "p" is documented as keyword\n'

def test_func_missing_param_name(capsys: CapSys) -> None:
    """Param and type fields must include the name of the parameter."""
    mod = fromText('''
    def f(a, b):
        """
        @param a: The first parameter.
        @param: The other one.
        @type: C{str}
        """
    ''')
    epydoc2stan.format_docstring(mod.contents['f'])
    captured = capsys.readouterr().out
    assert captured == (
        '<test>:5: Parameter name missing\n'
        '<test>:6: Parameter name missing\n'
        )

def test_missing_param_computed_base(capsys: CapSys) -> None:
    """Do not warn if a parameter might be added by a computed base class."""
    mod = fromText('''
    from twisted.python import components
    import zope.interface
    class IFoo(zope.interface.Interface):
        pass
    class Proxy(components.proxyForInterface(IFoo)):
        """
        @param original: The wrapped instance.
        """
    ''')
    html = docstring2html(mod.contents['Proxy'])
<<<<<<< HEAD
    assert '<span>The wrapped instance.</span>' in html.split('\n')
=======
    assert '<td class="fieldArgDesc">The wrapped instance.</td>' in html.split('\n')
>>>>>>> c7d8f9f8
    captured = capsys.readouterr().out
    assert captured == ''

def test_constructor_param_on_class(capsys: CapSys) -> None:
    """Constructor parameters can be documented on the class."""
    mod = fromText('''
    class C:
        """
        @param p: Constructor parameter.
        @param q: Not a constructor parameter.
        """
        def __init__(self, p):
            pass
    ''')
    html = docstring2html(mod.contents['C']).split('\n')
<<<<<<< HEAD
    assert '<span>Constructor parameter.</span>' in html
=======
    assert '<td class="fieldArgDesc">Constructor parameter.</td>' in html
>>>>>>> c7d8f9f8
    # Non-existing parameters should still end up in the output, because:
    # - pydoctor might be wrong about them not existing
    # - the documentation may still be useful, for example if belongs to
    #   an existing parameter but the name in the @param field has a typo
<<<<<<< HEAD
    assert '<span>Not a constructor parameter.</span>' in html
=======
    assert '<td class="fieldArgDesc">Not a constructor parameter.</td>' in html
>>>>>>> c7d8f9f8
    captured = capsys.readouterr().out
    assert captured == '<test>:5: Documented parameter "q" does not exist\n'


def test_func_raise_linked() -> None:
    """Raise fields are formatted by linking the exception type."""
    mod = fromText('''
    class SpanishInquisition(Exception):
        pass
    def f():
        """
        @raise SpanishInquisition: If something unexpected happens.
        """
    ''', modname='test')
    html = docstring2html(mod.contents['f']).split('\n')
    assert '<a href="test.SpanishInquisition.html">SpanishInquisition</a>' in html


def test_func_raise_missing_exception_type(capsys: CapSys) -> None:
    """When a C{raise} field is missing the exception type, a warning is logged
    and the HTML will list the exception type as unknown.
    """
    mod = fromText('''
    def f(x):
        """
        @raise ValueError: If C{x} is rejected.
        @raise: On a blue moon.
        """
    ''')
    func = mod.contents['f']
    epydoc2stan.format_docstring(func)
    captured = capsys.readouterr().out
    assert captured == '<test>:5: Exception type missing\n'
    html = docstring2html(func).split('\n')
    assert '<span class="undocumented">Unknown exception</span>' in html


def test_unexpected_field_args(capsys: CapSys) -> None:
    """Warn when field arguments that should be empty aren't."""
    mod = fromText('''
    def get_it():
        """
        @return value: The thing you asked for, probably.
        @rtype value: Not a clue.
        """
    ''')
    epydoc2stan.format_docstring(mod.contents['get_it'])
    captured = capsys.readouterr().out
    assert captured == "<test>:4: Unexpected argument in return field\n" \
                       "<test>:5: Unexpected argument in rtype field\n"


def test_func_starargs(capsys: CapSys) -> None:
    """Var-args must be named in fields without asterixes.
    But for compatibility, we warn and strip off the asterixes.
    """
    bad_mod = fromText('''
    def f(*args: int, **kwargs) -> None:
        """
        Do something with var-positional and var-keyword arguments.

        @param *args: var-positional arguments
        @param **kwargs: var-keyword arguments
        @type **kwargs: C{str}
        """
    ''', modname='<bad>')
    good_mod = fromText('''
    def f(*args: int, **kwargs) -> None:
        """
        Do something with var-positional and var-keyword arguments.

        @param args: var-positional arguments
        @param kwargs: var-keyword arguments
        @type kwargs: C{str}
        """
    ''', modname='<good>')
    bad_fmt = docstring2html(bad_mod.contents['f'])
    good_fmt = docstring2html(good_mod.contents['f'])
    assert bad_fmt == good_fmt
    captured = capsys.readouterr().out
    assert captured == (
        '<bad>:6: Parameter name "*args" should not include asterixes\n'
        '<bad>:7: Parameter name "**kwargs" should not include asterixes\n'
        '<bad>:8: Parameter name "**kwargs" should not include asterixes\n'
        )


def test_summary() -> None:
    mod = fromText('''
    def single_line_summary():
        """
        Lorem Ipsum

        Ipsum Lorem
        """
    def no_summary():
        """
        Foo
        Bar
        Baz
        Qux
        """
    def three_lines_summary():
        """
        Foo
        Bar
        Baz

        Lorem Ipsum
        """
    ''')
    assert 'Lorem Ipsum' == summary2html(mod.contents['single_line_summary'])
    assert 'Foo Bar Baz' == summary2html(mod.contents['three_lines_summary'])
    assert 'No summary' == summary2html(mod.contents['no_summary'])


def test_ivar_overriding_attribute() -> None:
    """An 'ivar' field in a subclass overrides a docstring for the same
    attribute set in the base class.

    The 'a' attribute in the test code reproduces a regression introduced
    in pydoctor 20.7.0, where the summary would be constructed from the base
    class documentation instead. The problem was in the fact that a split
    field's docstring is stored in 'parsed_docstring', while format_summary()
    looked there only if no unparsed docstring could be found.

    The 'b' attribute in the test code is there to make sure that in the
    absence of an 'ivar' field, the docstring is inherited.
    """

    mod = fromText('''
    class Base:
        a: str
        """base doc

        details
        """

        b: object
        """not overridden

        details
        """

    class Sub(Base):
        """
        @ivar a: sub doc
        @type b: sub type
        """
    ''')

    base = mod.contents['Base']
    base_a = base.contents['a']
    assert isinstance(base_a, model.Attribute)
    assert summary2html(base_a) == "base doc"
<<<<<<< HEAD
    assert docstring2html(base_a) == "<p>base doc</p>\n<p>details</p>\n"
    base_b = base.contents['b']
    assert isinstance(base_b, model.Attribute)
    assert summary2html(base_b) == "not overridden"
    assert docstring2html(base_b) == "<p>not overridden</p>\n<p>details</p>\n"
=======
    assert docstring2html(base_a) == "<div>\n<p>base doc</p>\n<p>details</p>\n</div>"
    base_b = base.contents['b']
    assert isinstance(base_b, model.Attribute)
    assert summary2html(base_b) == "not overridden"
    assert docstring2html(base_b) == "<div>\n<p>not overridden</p>\n<p>details</p>\n</div>"
>>>>>>> c7d8f9f8

    sub = mod.contents['Sub']
    sub_a = sub.contents['a']
    assert isinstance(sub_a, model.Attribute)
<<<<<<< HEAD
    assert summary2html(sub_a) == '<span>sub doc</span>'
    assert docstring2html(sub_a) == '<span>sub doc</span>'
    sub_b = sub.contents['b']
    assert isinstance(sub_b, model.Attribute)
    assert summary2html(sub_b) == 'not overridden'
    assert docstring2html(sub_b) == "<p>not overridden</p>\n<p>details</p>\n"
=======
    assert summary2html(sub_a) == 'sub doc'
    assert docstring2html(sub_a) == "<div>sub doc</div>"
    sub_b = sub.contents['b']
    assert isinstance(sub_b, model.Attribute)
    assert summary2html(sub_b) == 'not overridden'
    assert docstring2html(sub_b) == "<div>\n<p>not overridden</p>\n<p>details</p>\n</div>"
>>>>>>> c7d8f9f8


def test_missing_field_name(capsys: CapSys) -> None:
    mod = fromText('''
    """
    A test module.

    @ivar: Mystery variable.
    @type: str
    """
    ''', modname='test')
    epydoc2stan.format_docstring(mod)
    captured = capsys.readouterr().out
    assert captured == "test:5: Missing field name in @ivar\n" \
                       "test:6: Missing field name in @type\n"


def test_unknown_field_name(capsys: CapSys) -> None:
    mod = fromText('''
    """
    A test module.

    @zap: No such field.
    """
    ''', modname='test')
    epydoc2stan.format_docstring(mod)
    captured = capsys.readouterr().out
    assert captured == "test:5: Unknown field 'zap'\n"


def test_inline_field_type(capsys: CapSys) -> None:
    """The C{type} field in a variable docstring updates the C{parsed_type}
    of the Attribute it documents.
    """
    mod = fromText('''
    a = 2
    """
    Variable documented by inline docstring.
    @type: number
    """
    ''', modname='test')
    a = mod.contents['a']
    assert isinstance(a, model.Attribute)
    epydoc2stan.format_docstring(a)
    assert isinstance(a.parsed_type, ParsedEpytextDocstring)
    assert str(unwrap(a.parsed_type)) == 'number'
    assert not capsys.readouterr().out


def test_inline_field_name(capsys: CapSys) -> None:
    """Warn if a name is given for a C{type} field in a variable docstring.
    A variable docstring only documents a single variable, so the name is
    redundant at best and misleading at worst.
    """
    mod = fromText('''
    a = 2
    """
    Variable documented by inline docstring.
    @type a: number
    """
    ''', modname='test')
    a = mod.contents['a']
    assert isinstance(a, model.Attribute)
    epydoc2stan.format_docstring(a)
    captured = capsys.readouterr().out
    assert captured == "test:5: Field in variable docstring should not include a name\n"


def test_EpydocLinker_look_for_intersphinx_no_link() -> None:
    """
    Return None if inventory had no link for our markup.
    """
    system = model.System()
    target = model.Module(system, 'ignore-name')
    sut = epydoc2stan._EpydocLinker(target)

    result = sut.look_for_intersphinx('base.module')

    assert None is result


def test_EpydocLinker_look_for_intersphinx_hit() -> None:
    """
    Return the link from inventory based on first package name.
    """
    system = model.System()
    inventory = SphinxInventory(system.msg)
    inventory._links['base.module.other'] = ('http://tm.tld', 'some.html')
    system.intersphinx = inventory
    target = model.Module(system, 'ignore-name')
    sut = epydoc2stan._EpydocLinker(target)

    result = sut.look_for_intersphinx('base.module.other')

    assert 'http://tm.tld/some.html' == result


def test_EpydocLinker_resolve_identifier_xref_intersphinx_absolute_id() -> None:
    """
    Returns the link from Sphinx inventory based on a cross reference
    ID specified in absolute dotted path and with a custom pretty text for the
    URL.
    """
    system = model.System()
    inventory = SphinxInventory(system.msg)
    inventory._links['base.module.other'] = ('http://tm.tld', 'some.html')
    system.intersphinx = inventory
    target = model.Module(system, 'ignore-name')
    sut = epydoc2stan._EpydocLinker(target)

    url = sut.resolve_identifier('base.module.other')
    url_xref = sut._resolve_identifier_xref('base.module.other', 0)

    assert "http://tm.tld/some.html" == url
    assert "http://tm.tld/some.html" == url_xref


def test_EpydocLinker_resolve_identifier_xref_intersphinx_relative_id() -> None:
    """
    Return the link from inventory using short names, by resolving them based
    on the imports done in the module.
    """
    system = model.System()
    inventory = SphinxInventory(system.msg)
    inventory._links['ext_package.ext_module'] = ('http://tm.tld', 'some.html')
    system.intersphinx = inventory
    target = model.Module(system, 'ignore-name')
    # Here we set up the target module as it would have this import.
    # from ext_package import ext_module
    ext_package = model.Module(system, 'ext_package')
    target.contents['ext_module'] = model.Module(
        system, 'ext_module', parent=ext_package)

    sut = epydoc2stan._EpydocLinker(target)

    # This is called for the L{ext_module<Pretty Text>} markup.
    url = sut.resolve_identifier('ext_module')
    url_xref = sut._resolve_identifier_xref('ext_module', 0)

    assert "http://tm.tld/some.html" == url
    assert "http://tm.tld/some.html" == url_xref


def test_EpydocLinker_resolve_identifier_xref_intersphinx_link_not_found(capsys: CapSys) -> None:
    """
    A message is sent to stdout when no link could be found for the reference,
    while returning the reference name without an A link tag.
    The message contains the full name under which the reference was resolved.
    FIXME: Use a proper logging system instead of capturing stdout. https://github.com/twisted/pydoctor/issues/112
    """
    system = model.System()
    target = model.Module(system, 'ignore-name')
    # Here we set up the target module as it would have this import.
    # from ext_package import ext_module
    ext_package = model.Module(system, 'ext_package')
    target.contents['ext_module'] = model.Module(
        system, 'ext_module', parent=ext_package)
    sut = epydoc2stan._EpydocLinker(target)

    # This is called for the L{ext_module} markup.
    assert sut.resolve_identifier('ext_module') is None
    assert not capsys.readouterr().out
    with raises(LookupError):
        sut._resolve_identifier_xref('ext_module', 0)

    captured = capsys.readouterr().out
    expected = (
        'ignore-name:???: Cannot find link target for "ext_package.ext_module", '
        'resolved from "ext_module" '
        '(you can link to external docs with --intersphinx)\n'
        )
    assert expected == captured


class InMemoryInventory:
    """
    A simple inventory implementation which has an in-memory API link mapping.
    """

    INVENTORY = {
        'socket.socket': 'https://docs.python.org/3/library/socket.html#socket.socket',
        }

    def getLink(self, name: str) -> Optional[str]:
        return self.INVENTORY.get(name)

def test_EpydocLinker_resolve_identifier_xref_order(capsys: CapSys) -> None:
    """
    Check that the best match is picked when there are multiple candidates.
    """

    mod = fromText('''
    class C:
        socket = None
    ''')
    mod.system.intersphinx = cast(SphinxInventory, InMemoryInventory())
    linker = epydoc2stan._EpydocLinker(mod)

    url = linker.resolve_identifier('socket.socket')
    url_xref = linker._resolve_identifier_xref('socket.socket', 0)

    assert 'https://docs.python.org/3/library/socket.html#socket.socket' == url
    assert 'https://docs.python.org/3/library/socket.html#socket.socket' == url_xref
    assert not capsys.readouterr().out


def test_EpydocLinker_resolve_identifier_xref_internal_full_name() -> None:
    """Link to an internal object referenced by its full name."""

    # Object we want to link to.
    int_mod = fromText('''
    class C:
        pass
    ''', modname='internal_module')
    system = int_mod.system

    # Dummy module that we want to link from.
    target = model.Module(system, 'ignore-name')
    sut = epydoc2stan._EpydocLinker(target)

    url = sut.resolve_identifier('internal_module.C')
    xref = sut._resolve_identifier_xref('internal_module.C', 0)

    assert "internal_module.C.html" == url
    assert int_mod.contents['C'] is xref


def test_xref_not_found_epytext(capsys: CapSys) -> None:
    """
    When a link in an epytext docstring cannot be resolved, the reference
    and the line number of the link should be reported.
    """

    mod = fromText('''
    """
    A test module.

    Link to limbo: L{NoSuchName}.
    """
    ''', modname='test')

    epydoc2stan.format_docstring(mod)

    captured = capsys.readouterr().out
    assert captured == 'test:5: Cannot find link target for "NoSuchName"\n'


def test_xref_not_found_restructured(capsys: CapSys) -> None:
    """
    When a link in an reStructedText docstring cannot be resolved, the reference
    and the line number of the link should be reported.
    However, currently the best we can do is report the starting line of the
    docstring instead.
    """

    system = model.System()
    system.options.docformat = 'restructuredtext'
    mod = fromText('''
    """
    A test module.

    Link to limbo: `NoSuchName`.
    """
    ''', modname='test', system=system)

    epydoc2stan.format_docstring(mod)

    captured = capsys.readouterr().out
    # TODO: Should actually be line 5, but I can't get docutils to fill in
    #       the line number when it calls visit_title_reference().
    #       https://github.com/twisted/pydoctor/issues/237
    assert captured == 'test:3: Cannot find link target for "NoSuchName"\n'


class RecordingAnnotationLinker(DocstringLinker):
    """A DocstringLinker implementation that cannot find any links,
    but does record which identifiers it was asked to link.
    """

    def __init__(self) -> None:
        self.requests: List[str] = []

    def link_to(self, target: str, label: str) -> Tag:
        self.resolve_identifier(target)
        return tags.transparent(label)  # type: ignore[no-any-return]

    def link_xref(self, target: str, label: str, lineno: int) -> Tag:
        assert False

    def resolve_identifier(self, identifier: str) -> Optional[str]:
        self.requests.append(identifier)
        return None

@mark.parametrize('annotation', (
    '<bool>',
    '<NotImplemented>',
    '<typing.Iterable>[<int>]',
    '<Literal>[<True>]',
    '<Mapping>[<str>, <C>]',
    '<Tuple>[<a.b.C>, ...]',
    '<Callable>[[<str>, <bool>], <None>]',
    ))
def test_annotation_formatter(annotation: str) -> None:
    """Perform two checks on the annotation formatter:
    - all type names in the annotation are passed to the linker
    - the plain text version of the output matches the input
    """

    expected_lookups = [found[1:-1] for found in re.findall('<[^>]*>', annotation)]
    expected_text = annotation.replace('<', '').replace('>', '')

    mod = fromText(f'''
    value: {expected_text}
    ''')
    obj = mod.contents['value']
    parsed = epydoc2stan.get_parsed_type(obj)
    assert parsed is not None
    linker = RecordingAnnotationLinker()
    stan = parsed.to_stan(linker)
    assert linker.requests == expected_lookups
    html = flatten(stan)
    assert html.startswith('<code>')
    assert html.endswith('</code>')
    text = html[6:-7]
    assert text.replace('<wbr></wbr>', '').replace('<wbr>\n</wbr>', '') == expected_text<|MERGE_RESOLUTION|>--- conflicted
+++ resolved
@@ -63,11 +63,7 @@
     mod = fromText('''
     """Empty module."""
     ''')
-<<<<<<< HEAD
-    assert docstring2html(mod) == "Empty module."
-=======
-    assert docstring2html(mod) == "<div>\n<p>Empty module.</p>\n</div>"
->>>>>>> c7d8f9f8
+    assert docstring2html(mod) == "<div>Empty module.</div>"
 
 
 def test_xref_link_not_found() -> None:
@@ -347,12 +343,8 @@
         @param original: The wrapped instance.
         """
     ''')
-    html = docstring2html(mod.contents['Proxy'])
-<<<<<<< HEAD
-    assert '<span>The wrapped instance.</span>' in html.split('\n')
-=======
-    assert '<td class="fieldArgDesc">The wrapped instance.</td>' in html.split('\n')
->>>>>>> c7d8f9f8
+    html = ''.join(docstring2html(mod.contents['Proxy']).splitlines())
+    assert '<td class="fieldArgDesc"><span>The wrapped instance.</span></td>' in html
     captured = capsys.readouterr().out
     assert captured == ''
 
@@ -367,21 +359,13 @@
         def __init__(self, p):
             pass
     ''')
-    html = docstring2html(mod.contents['C']).split('\n')
-<<<<<<< HEAD
-    assert '<span>Constructor parameter.</span>' in html
-=======
-    assert '<td class="fieldArgDesc">Constructor parameter.</td>' in html
->>>>>>> c7d8f9f8
+    html = ''.join(docstring2html(mod.contents['C']).splitlines())
+    assert '<td class="fieldArgDesc"><span>Constructor parameter.</span></td>' in html
     # Non-existing parameters should still end up in the output, because:
     # - pydoctor might be wrong about them not existing
     # - the documentation may still be useful, for example if belongs to
     #   an existing parameter but the name in the @param field has a typo
-<<<<<<< HEAD
-    assert '<span>Not a constructor parameter.</span>' in html
-=======
-    assert '<td class="fieldArgDesc">Not a constructor parameter.</td>' in html
->>>>>>> c7d8f9f8
+    assert '<td class="fieldArgDesc"><span>Not a constructor parameter.</span></td>' in html
     captured = capsys.readouterr().out
     assert captured == '<test>:5: Documented parameter "q" does not exist\n'
 
@@ -537,38 +521,21 @@
     base_a = base.contents['a']
     assert isinstance(base_a, model.Attribute)
     assert summary2html(base_a) == "base doc"
-<<<<<<< HEAD
-    assert docstring2html(base_a) == "<p>base doc</p>\n<p>details</p>\n"
-    base_b = base.contents['b']
-    assert isinstance(base_b, model.Attribute)
-    assert summary2html(base_b) == "not overridden"
-    assert docstring2html(base_b) == "<p>not overridden</p>\n<p>details</p>\n"
-=======
     assert docstring2html(base_a) == "<div>\n<p>base doc</p>\n<p>details</p>\n</div>"
     base_b = base.contents['b']
     assert isinstance(base_b, model.Attribute)
     assert summary2html(base_b) == "not overridden"
     assert docstring2html(base_b) == "<div>\n<p>not overridden</p>\n<p>details</p>\n</div>"
->>>>>>> c7d8f9f8
 
     sub = mod.contents['Sub']
     sub_a = sub.contents['a']
     assert isinstance(sub_a, model.Attribute)
-<<<<<<< HEAD
     assert summary2html(sub_a) == '<span>sub doc</span>'
-    assert docstring2html(sub_a) == '<span>sub doc</span>'
-    sub_b = sub.contents['b']
-    assert isinstance(sub_b, model.Attribute)
-    assert summary2html(sub_b) == 'not overridden'
-    assert docstring2html(sub_b) == "<p>not overridden</p>\n<p>details</p>\n"
-=======
-    assert summary2html(sub_a) == 'sub doc'
-    assert docstring2html(sub_a) == "<div>sub doc</div>"
+    assert docstring2html(sub_a) == "<div>\n<span>sub doc</span>\n</div>"
     sub_b = sub.contents['b']
     assert isinstance(sub_b, model.Attribute)
     assert summary2html(sub_b) == 'not overridden'
     assert docstring2html(sub_b) == "<div>\n<p>not overridden</p>\n<p>details</p>\n</div>"
->>>>>>> c7d8f9f8
 
 
 def test_missing_field_name(capsys: CapSys) -> None:
