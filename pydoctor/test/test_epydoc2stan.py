--- conflicted
+++ resolved
@@ -1693,7 +1693,7 @@
     assert '<span class="fieldArg">self</span>' not in html_init
     assert '<span class="fieldArg">self</span>' in html_bool
 
-<<<<<<< HEAD
+
 def test_not_found_annotation_does_not_create_link() -> None:
     """
     The docstring linker cache does not create empty <a> tags.
@@ -1718,7 +1718,6 @@
     html = getHTMLOf(mod)
 
     assert '<a>NotFound</a>' not in html
-=======
+
 def test_docformat_skip_processtypes() -> None:
     assert all([d in get_supported_docformats() for d in epydoc2stan._docformat_skip_processtypes])
->>>>>>> 3293e930
