--- conflicted
+++ resolved
@@ -343,13 +343,8 @@
         @param original: The wrapped instance.
         """
     ''')
-<<<<<<< HEAD
-    html = docstring2html(mod.contents['Proxy'])
-    assert '<td class="fieldArgDesc">The wrapped instance.</td>' in html.split('\n'), html
-=======
     html = ''.join(docstring2html(mod.contents['Proxy']).splitlines())
     assert '<td class="fieldArgDesc"><span>The wrapped instance.</span></td>' in html
->>>>>>> 6739a86c
     captured = capsys.readouterr().out
     assert captured == ''
 
@@ -364,22 +359,13 @@
         def __init__(self, p):
             pass
     ''')
-<<<<<<< HEAD
-    html = docstring2html(mod.contents['C']).split('\n')
-    assert '<td class="fieldArgDesc">Constructor parameter.</td>' in html, str(html)
-=======
     html = ''.join(docstring2html(mod.contents['C']).splitlines())
     assert '<td class="fieldArgDesc"><span>Constructor parameter.</span></td>' in html
->>>>>>> 6739a86c
     # Non-existing parameters should still end up in the output, because:
     # - pydoctor might be wrong about them not existing
     # - the documentation may still be useful, for example if belongs to
     #   an existing parameter but the name in the @param field has a typo
-<<<<<<< HEAD
-    assert '<td class="fieldArgDesc">Not a constructor parameter.</td>' in html, str(html)
-=======
     assert '<td class="fieldArgDesc"><span>Not a constructor parameter.</span></td>' in html
->>>>>>> 6739a86c
     captured = capsys.readouterr().out
     assert captured == '<test>:5: Documented parameter "q" does not exist\n'
 
@@ -906,7 +892,7 @@
     captured = capsys.readouterr().out
     assert not captured
 
-    assert ('Link to pydoctor: <a href="https://github.com/twisted/pydoctor"'
+    assert ('Link to pydoctor: <a class="rst-reference external" href="https://github.com/twisted/pydoctor"'
         ' target="_top">pydoctor</a>' in flatten(epytext_output))
     
     assert ('Link to pydoctor: <a class="rst-reference external"'
