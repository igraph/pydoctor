from typing import Optional, Tuple, Type, overload
import ast
import textwrap

import astor

from twisted.python._pydoctor import TwistedSystem

from pydoctor import astbuilder, model
from pydoctor.epydoc.markup import DocstringLinker, ParsedDocstring, flatten
from pydoctor.epydoc.markup.epytext import Element, ParsedEpytextDocstring
from pydoctor.epydoc2stan import format_summary, get_parsed_type
from pydoctor.zopeinterface import ZopeInterfaceSystem

from . import CapSys, NotFoundLinker, posonlyargs, typecomment
import pytest


systemcls_param = pytest.mark.parametrize(
    'systemcls', (model.System, ZopeInterfaceSystem, TwistedSystem)
    )

def fromAST(
        ast: ast.Module,
        modname: str = '<test>',
        parent_name: Optional[str] = None,
        system: Optional[model.System] = None,
        buildercls: Optional[Type[astbuilder.ASTBuilder]] = None,
        systemcls: Type[model.System] = model.System
        ) -> model.Module:
    if system is None:
        _system = systemcls()
    else:
        _system = system
    if buildercls is None:
        buildercls = _system.defaultBuilder
    builder = buildercls(_system)
    if parent_name is None:
        full_name = modname
    else:
        full_name = f'{parent_name}.{modname}'
        # Set containing package as parent.
        builder.current = _system.allobjects[parent_name]
    mod: model.Module = builder._push(_system.Module, modname, 0)
    builder._pop(_system.Module)
    builder.processModuleAST(ast, mod)
    assert mod is _system.allobjects[full_name]
    mod.state = model.ProcessingState.PROCESSED
    if system is None:
        # Assume that an implicit system will only contain one module,
        # so post-process it as a convenience.
        _system.postProcess()
    return mod

def fromText(
        text: str,
        *,
        modname: str = '<test>',
        parent_name: Optional[str] = None,
        system: Optional[model.System] = None,
        buildercls: Optional[Type[astbuilder.ASTBuilder]] = None,
        systemcls: Type[model.System] = model.System
        ) -> model.Module:
    ast = astbuilder._parse(textwrap.dedent(text))
    return fromAST(ast, modname, parent_name, system, buildercls, systemcls)

def unwrap(parsed_docstring: ParsedEpytextDocstring) -> str:
    epytext = parsed_docstring._tree
    assert epytext is not None
    assert epytext.tag == 'epytext'
    assert len(epytext.children) == 1
    para = epytext.children[0]
    assert isinstance(para, Element)
    assert para.tag == 'para'
    assert len(para.children) == 1
    value = para.children[0]
    assert isinstance(value, str)
    return value

def to_html(
        parsed_docstring: ParsedDocstring,
        linker: DocstringLinker = NotFoundLinker()
        ) -> str:
    return flatten(parsed_docstring.to_stan(linker))

@overload
def type2str(type_expr: None) -> None: ...

@overload
def type2str(type_expr: ast.expr) -> str: ...

def type2str(type_expr: Optional[ast.expr]) -> Optional[str]:
    if type_expr is None:
        return None
    else:
        src = astor.to_source(type_expr)
        assert isinstance(src, str)
        return src.strip()

def type2html(obj: model.Documentable) -> str:
    parsed_type = get_parsed_type(obj)
    assert parsed_type is not None
    return to_html(parsed_type).replace('<wbr></wbr>', '').replace('<wbr>\n</wbr>', '')

def ann_str_and_line(obj: model.Documentable) -> Tuple[str, int]:
    """Return the textual representation and line number of an object's
    type annotation.
    @param obj: Documentable object with a type annotation.
    """
    ann = obj.annotation # type: ignore[attr-defined]
    assert ann is not None
    return type2str(ann), ann.lineno

def test_node2fullname() -> None:
    """The node2fullname() function finds the full (global) name for
    a name expression in the AST.
    """

    mod = fromText('''
    class session:
        from twisted.conch.interfaces import ISession
    ''', modname='test')

    def lookup(expr: str) -> Optional[str]:
        node = ast.parse(expr, mode='eval')
        assert isinstance(node, ast.Expression)
        return astbuilder.node2fullname(node.body, mod)

    # None is returned for non-name nodes.
    assert lookup('123') is None
    # Local names are returned with their full name.
    assert lookup('session') == 'test.session'
    # A name that has no match at the top level is returned as-is.
    assert lookup('nosuchname') == 'nosuchname'
    # Unknown names are resolved as far as possible.
    assert lookup('session.nosuchname') == 'test.session.nosuchname'
    # Aliases are resolved on local names.
    assert lookup('session.ISession') == 'twisted.conch.interfaces.ISession'
    # Aliases are resolved on global names.
    assert lookup('test.session.ISession') == 'twisted.conch.interfaces.ISession'

@systemcls_param
def test_no_docstring(systemcls: Type[model.System]) -> None:
    # Inheritance of the docstring of an overridden method depends on
    # methods with no docstring having None in their 'docstring' field.
    mod = fromText('''
    def f():
        pass
    class C:
        def m(self):
            pass
    ''', modname='test', systemcls=systemcls)
    f = mod.contents['f']
    assert f.docstring is None
    m = mod.contents['C'].contents['m']
    assert m.docstring is None

@systemcls_param
def test_function_simple(systemcls: Type[model.System]) -> None:
    src = '''
    """ MOD DOC """
    def f():
        """This is a docstring."""
    '''
    mod = fromText(src, systemcls=systemcls)
    assert len(mod.contents) == 1
    func, = mod.contents.values()
    assert func.fullName() == '<test>.f'
    assert func.docstring == """This is a docstring."""
    assert func.is_async is False


@systemcls_param
def test_function_async(systemcls: Type[model.System]) -> None:
    src = '''
    """ MOD DOC """
    async def a():
        """This is a docstring."""
    '''
    mod = fromText(src, systemcls=systemcls)
    assert len(mod.contents) == 1
    func, = mod.contents.values()
    assert func.fullName() == '<test>.a'
    assert func.docstring == """This is a docstring."""
    assert func.is_async is True


@pytest.mark.parametrize('signature', (
    '()',
    '(*, a, b=None)',
    '(*, a=(), b)',
    '(a, b=3, *c, **kw)',
    '(f=True)',
    '(x=0.1, y=-2)',
    '(s=\'theory\', t="con\'text")',
    ))
@systemcls_param
def test_function_signature(signature: str, systemcls: Type[model.System]) -> None:
    """A round trip from source to inspect.Signature and back produces
    the original text.
    """
    mod = fromText(f'def f{signature}: ...', systemcls=systemcls)
    docfunc, = mod.contents.values()
    assert isinstance(docfunc, model.Function)
    assert str(docfunc.signature) == signature

@posonlyargs
@pytest.mark.parametrize('signature', (
    '(x, y, /)',
    '(x, y=0, /)',
    '(x, y, /, z, w)',
    '(x, y, /, z, w=42)',
    '(x, y, /, z=0, w=0)',
    '(x, y=3, /, z=5, w=7)',
    '(x, /, *v, a=1, b=2)',
    '(x, /, *, a=1, b=2, **kwargs)',
    ))
@systemcls_param
def test_function_signature_posonly(signature: str, systemcls: Type[model.System]) -> None:
    test_function_signature(signature, systemcls)


@pytest.mark.parametrize('signature', (
    '(a, a)',
    ))
@systemcls_param
def test_function_badsig(signature: str, systemcls: Type[model.System], capsys: CapSys) -> None:
    """When a function has an invalid signature, an error is logged and
    the empty signature is returned.

    Note that most bad signatures lead to a SyntaxError, which we cannot
    recover from. This test checks what happens if the AST can be produced
    but inspect.Signature() rejects the parsed parameters.
    """
    mod = fromText(f'def f{signature}: ...', systemcls=systemcls, modname='mod')
    docfunc, = mod.contents.values()
    assert isinstance(docfunc, model.Function)
    assert str(docfunc.signature) == '()'
    captured = capsys.readouterr().out
    assert captured.startswith("mod:1: mod.f has invalid parameters: ")


@systemcls_param
def test_class(systemcls: Type[model.System]) -> None:
    src = '''
    class C:
        def f():
            """This is a docstring."""
    '''
    mod = fromText(src, systemcls=systemcls)
    assert len(mod.contents) == 1
    cls, = mod.contents.values()
    assert cls.fullName() == '<test>.C'
    assert cls.docstring == None
    assert len(cls.contents) == 1
    func, = cls.contents.values()
    assert func.fullName() == '<test>.C.f'
    assert func.docstring == """This is a docstring."""


@systemcls_param
def test_class_with_base(systemcls: Type[model.System]) -> None:
    src = '''
    class C:
        def f():
            """This is a docstring."""
    class D(C):
        def f():
            """This is a docstring."""
    '''
    mod = fromText(src, systemcls=systemcls)
    assert len(mod.contents) == 2
    clsC, clsD = mod.contents.values()
    assert clsC.fullName() == '<test>.C'
    assert clsC.docstring == None
    assert len(clsC.contents) == 1

    assert clsD.fullName() == '<test>.D'
    assert clsD.docstring == None
    assert len(clsD.contents) == 1

    assert len(clsD.bases) == 1
    base, = clsD.bases
    assert base == '<test>.C'

@systemcls_param
def test_follow_renaming(systemcls: Type[model.System]) -> None:
    src = '''
    class C: pass
    D = C
    class E(D): pass
    '''
    mod = fromText(src, systemcls=systemcls)
    C = mod.contents['C']
    E = mod.contents['E']
    assert E.baseobjects == [C], E.baseobjects

@systemcls_param
@pytest.mark.parametrize('level', (1, 2, 3, 4))
def test_relative_import_past_top(
        systemcls: Type[model.System],
        level: int,
        capsys: CapSys
        ) -> None:
    """A warning is logged when a relative import goes beyond the top-level
    package.
    """
    system = systemcls()
    system.ensurePackage('pkg')
    fromText(f'''
    from {'.' * level + 'X'} import A
    ''', modname='mod', parent_name='pkg', system=system)
    captured = capsys.readouterr().out
    if level == 1:
        assert not captured
    else:
        assert f'pkg.mod:2: relative import level ({level}) too high\n' == captured

@systemcls_param
def test_class_with_base_from_module(systemcls: Type[model.System]) -> None:
    src = '''
    from X.Y import A
    from Z import B as C
    class D(A, C):
        def f():
            """This is a docstring."""
    '''
    mod = fromText(src, systemcls=systemcls)
    assert len(mod.contents) == 1
    clsD, = mod.contents.values()

    assert clsD.fullName() == '<test>.D'
    assert clsD.docstring == None
    assert len(clsD.contents) == 1

    assert len(clsD.bases) == 2
    base1, base2 = clsD.bases
    assert base1 == 'X.Y.A'
    assert base2 == 'Z.B'

    src = '''
    import X
    import Y.Z as M
    class D(X.A, X.B.C, M.C):
        def f():
            """This is a docstring."""
    '''
    mod = fromText(src, systemcls=systemcls)
    assert len(mod.contents) == 1
    clsD, = mod.contents.values()

    assert clsD.fullName() == '<test>.D'
    assert clsD.docstring == None
    assert len(clsD.contents) == 1

    assert len(clsD.bases) == 3
    base1, base2, base3 = clsD.bases
    assert base1 == 'X.A', base1
    assert base2 == 'X.B.C', base2
    assert base3 == 'Y.Z.C', base3

@systemcls_param
def test_aliasing(systemcls: Type[model.System]) -> None:
    def addsrc(system: model.System) -> None:
        src_private = '''
        class A:
            pass
        '''
        src_export = '''
        from _private import A as B
        __all__ = ['B']
        '''
        src_user = '''
        from public import B
        class C(B):
            pass
        '''
        fromText(src_private, modname='_private', system=system)
        fromText(src_export, modname='public', system=system)
        fromText(src_user, modname='app', system=system)

    system = systemcls()
    addsrc(system)
    C = system.allobjects['app.C']
    assert isinstance(C, model.Class)
    # An older version of this test expected _private.A as the result.
    # The expected behavior was changed because:
    # - relying on on-demand processing of other modules is unreliable when
    #   there are cyclic imports: expandName() on a module that is still being
    #   processed can return the not-found result for a name that does exist
    # - code should be importing names from their official home, so if we
    #   import public.B then for the purposes of documentation public.B is
    #   the name we should use
    assert C.bases == ['public.B']

@systemcls_param
def test_more_aliasing(systemcls: Type[model.System]) -> None:
    def addsrc(system: model.System) -> None:
        src_a = '''
        class A:
            pass
        '''
        src_b = '''
        from a import A as B
        '''
        src_c = '''
        from b import B as C
        '''
        src_d = '''
        from c import C
        class D(C):
            pass
        '''
        fromText(src_a, modname='a', system=system)
        fromText(src_b, modname='b', system=system)
        fromText(src_c, modname='c', system=system)
        fromText(src_d, modname='d', system=system)

    system = systemcls()
    addsrc(system)
    D = system.allobjects['d.D']
    assert isinstance(D, model.Class)
    # An older version of this test expected a.A as the result.
    # Read the comment in test_aliasing() to learn why this was changed.
    assert D.bases == ['c.C']

@systemcls_param
def test_aliasing_recursion(systemcls: Type[model.System]) -> None:
    system = systemcls()
    src = '''
    class C:
        pass
    from mod import C
    class D(C):
        pass
    '''
    mod = fromText(src, modname='mod', system=system)
    assert mod.contents['D'].bases == ['mod.C'], mod.contents['D'].bases

@systemcls_param
def test_documented_no_alias(systemcls: Type[model.System]) -> None:
    """A variable that is documented should not be considered an alias."""
    # TODO: We should also verify this for inline docstrings, but the code
    #       currently doesn't support that. We should perhaps store aliases
    #       as Documentables as well, so we can change their 'kind' when
    #       an inline docstring follows the assignment.
    mod = fromText('''
    class SimpleClient:
        pass
    class Processor:
        """
        @ivar clientFactory: Callable that returns a client.
        """
        clientFactory = SimpleClient
    ''', systemcls=systemcls)
    P = mod.contents['Processor']
    f = P.contents['clientFactory']
    assert unwrap(f.parsed_docstring) == """Callable that returns a client."""
    assert f.privacyClass is model.PrivacyClass.VISIBLE
    assert f.kind is model.DocumentableKind.INSTANCE_VARIABLE
    assert f.linenumber

@systemcls_param
def test_subclasses(systemcls: Type[model.System]) -> None:
    src = '''
    class A:
        pass
    class B(A):
        pass
    '''
    system = fromText(src, systemcls=systemcls).system
    A = system.allobjects['<test>.A']
    assert isinstance(A, model.Class)
    assert A.subclasses == [system.allobjects['<test>.B']]

@systemcls_param
def test_inherit_names(systemcls: Type[model.System]) -> None:
    src = '''
    class A:
        pass
    class A(A):
        pass
    '''
    mod = fromText(src, systemcls=systemcls)
    assert [b.name for b in mod.contents['A'].allbases()] == ['A 0']

@systemcls_param
def test_nested_class_inheriting_from_same_module(systemcls: Type[model.System]) -> None:
    src = '''
    class A:
        pass
    class B:
        class C(A):
            pass
    '''
    fromText(src, systemcls=systemcls)

@systemcls_param
def test_all_recognition(systemcls: Type[model.System]) -> None:
    """The value assigned to __all__ is parsed to Module.all."""
    mod = fromText('''
    def f():
        pass
    __all__ = ['f']
    ''', systemcls=systemcls)
    assert mod.all == ['f']
    assert '__all__' not in mod.contents

@systemcls_param
def test_docformat_recognition(systemcls: Type[model.System]) -> None:
    """The value assigned to __docformat__ is parsed to Module.docformat."""
    mod = fromText('''
    __docformat__ = 'Epytext en'

    def f():
        pass
    ''', systemcls=systemcls)
    assert mod.docformat == 'epytext'
    assert '__docformat__' not in mod.contents

@systemcls_param
<<<<<<< HEAD
=======
def test_docformat_warn_not_str(systemcls: Type[model.System], capsys: CapSys) -> None:

    mod = fromText('''
    __docformat__ = [i for i in range(3)]

    def f():
        pass
    ''', systemcls=systemcls, modname='mod')
    captured = capsys.readouterr().out
    assert captured == 'mod:2: Cannot parse value assigned to "__docformat__", not a string\n'
    assert mod.docformat == None
    assert '__docformat__' not in mod.contents

@systemcls_param
def test_docformat_warn_not_str2(systemcls: Type[model.System], capsys: CapSys) -> None:

    mod = fromText('''
    __docformat__ = 3.14

    def f():
        pass
    ''', systemcls=systemcls, modname='mod')
    captured = capsys.readouterr().out
    assert captured == 'mod:2: Cannot parse value assigned to "__docformat__", not a string\n'
    assert mod.docformat == None
    assert '__docformat__' not in mod.contents

@systemcls_param
def test_docformat_warn_empty(systemcls: Type[model.System], capsys: CapSys) -> None:

    mod = fromText('''
    __docformat__ = '  '

    def f():
        pass
    ''', systemcls=systemcls, modname='mod')
    captured = capsys.readouterr().out
    assert captured == 'mod:2: Cannot parse value assigned to "__docformat__", no value\n'
    assert mod.docformat == None
    assert '__docformat__' not in mod.contents

@systemcls_param
def test_docformat_warn_overrides(systemcls: Type[model.System], capsys: CapSys) -> None:
    mod = fromText('''
    __docformat__ = 'numpy'

    def f():
        pass

    __docformat__ = 'restructuredtext'
    ''', systemcls=systemcls, modname='mod')
    captured = capsys.readouterr().out
    assert captured == 'mod:7: Assignment to "__docformat__" overrides previous assignment\n'
    assert mod.docformat == 'restructuredtext'
    assert '__docformat__' not in mod.contents

@systemcls_param
>>>>>>> b0068e45
def test_all_in_class_non_recognition(systemcls: Type[model.System]) -> None:
    """A class variable named __all__ is just an ordinary variable and
    does not affect Module.all.
    """
    mod = fromText('''
    class C:
        __all__ = ['f']
    ''', systemcls=systemcls)
    assert mod.all is None
    assert '__all__' not in mod.contents
    assert '__all__' in mod.contents['C'].contents

@systemcls_param
def test_all_multiple(systemcls: Type[model.System], capsys: CapSys) -> None:
    """If there are multiple assignments to __all__, a warning is logged
    and the last assignment takes effect.
    """
    mod = fromText('''
    __all__ = ['f']
    __all__ = ['g']
    ''', modname='mod', systemcls=systemcls)
    captured = capsys.readouterr().out
    assert captured == 'mod:3: Assignment to "__all__" overrides previous assignment\n'
    assert mod.all == ['g']

@systemcls_param
def test_all_bad_sequence(systemcls: Type[model.System], capsys: CapSys) -> None:
    """Values other than lists and tuples assigned to __all__ have no effect
    and a warning is logged.
    """
    mod = fromText('''
    __all__ = {}
    ''', modname='mod', systemcls=systemcls)
    captured = capsys.readouterr().out
    assert captured == 'mod:2: Cannot parse value assigned to "__all__"\n'
    assert mod.all is None

@systemcls_param
def test_all_nonliteral(systemcls: Type[model.System], capsys: CapSys) -> None:
    """Non-literals in __all__ are ignored."""
    mod = fromText('''
    __all__ = ['a', 'b', '.'.join(['x', 'y']), 'c']
    ''', modname='mod', systemcls=systemcls)
    captured = capsys.readouterr().out
    assert captured == 'mod:2: Cannot parse element 2 of "__all__"\n'
    assert mod.all == ['a', 'b', 'c']

@systemcls_param
def test_all_nonstring(systemcls: Type[model.System], capsys: CapSys) -> None:
    """Non-string literals in __all__ are ignored."""
    mod = fromText('''
    __all__ = ('a', 'b', 123, 'c', True)
    ''', modname='mod', systemcls=systemcls)
    captured = capsys.readouterr().out
    assert captured == (
        'mod:2: Element 2 of "__all__" has type "int", expected "str"\n'
        'mod:2: Element 4 of "__all__" has type "bool", expected "str"\n'
        )
    assert mod.all == ['a', 'b', 'c']

@systemcls_param
def test_all_allbad(systemcls: Type[model.System], capsys: CapSys) -> None:
    """If no value in __all__ could be parsed, the result is an empty list."""
    mod = fromText('''
    __all__ = (123, True)
    ''', modname='mod', systemcls=systemcls)
    captured = capsys.readouterr().out
    assert captured == (
        'mod:2: Element 0 of "__all__" has type "int", expected "str"\n'
        'mod:2: Element 1 of "__all__" has type "bool", expected "str"\n'
        )
    assert mod.all == []

@systemcls_param
def test_classmethod(systemcls: Type[model.System]) -> None:
    mod = fromText('''
    class C:
        @classmethod
        def f(klass):
            pass
    ''', systemcls=systemcls)
    assert mod.contents['C'].contents['f'].kind is model.DocumentableKind.CLASS_METHOD
    mod = fromText('''
    class C:
        def f(klass):
            pass
        f = classmethod(f)
    ''', systemcls=systemcls)
    assert mod.contents['C'].contents['f'].kind is model.DocumentableKind.CLASS_METHOD

@systemcls_param
def test_classdecorator(systemcls: Type[model.System]) -> None:
    mod = fromText('''
    def cd(cls):
        pass
    @cd
    class C:
        pass
    ''', modname='mod', systemcls=systemcls)
    C = mod.contents['C']
    assert C.decorators == [('mod.cd', None)]


@systemcls_param
def test_classdecorator_with_args(systemcls: Type[model.System]) -> None:
    mod = fromText('''
    def cd(): pass
    class A: pass
    @cd(A)
    class C:
        pass
    ''', modname='test', systemcls=systemcls)
    C = mod.contents['C']
    assert len(C.decorators) == 1
    (name, args), = C.decorators
    assert name == 'test.cd'
    assert len(args) == 1
    arg, = args
    assert astbuilder.node2fullname(arg, mod) == 'test.A'


@systemcls_param
def test_methoddecorator(systemcls: Type[model.System], capsys: CapSys) -> None:
    mod = fromText('''
    class C:
        def method_undecorated():
            pass

        @staticmethod
        def method_static():
            pass

        @classmethod
        def method_class(cls):
            pass

        @staticmethod
        @classmethod
        def method_both():
            pass
    ''', modname='mod', systemcls=systemcls)
    C = mod.contents['C']
    assert C.contents['method_undecorated'].kind is model.DocumentableKind.METHOD
    assert C.contents['method_static'].kind is model.DocumentableKind.STATIC_METHOD
    assert C.contents['method_class'].kind is model.DocumentableKind.CLASS_METHOD
    captured = capsys.readouterr().out
    assert captured == "mod:14: mod.C.method_both is both classmethod and staticmethod\n"


@systemcls_param
def test_assignment_to_method_in_class(systemcls: Type[model.System]) -> None:
    """An assignment to a method in a class body does not change the type
    of the documentable.

    If the name we assign to exists and it does not belong to an Attribute
    (it's a Function instead, in this test case), the assignment will be
    ignored.
    """
    mod = fromText('''
    class Base:
        def base_method():
            """Base method docstring."""

    class Sub(Base):
        base_method = wrap_method(base_method)
        """Overriding the docstring is not supported."""

        def sub_method():
            """Sub method docstring."""
        sub_method = wrap_method(sub_method)
        """Overriding the docstring is not supported."""
    ''', systemcls=systemcls)
    assert isinstance(mod.contents['Base'].contents['base_method'], model.Function)
    assert mod.contents['Sub'].contents.get('base_method') is None
    sub_method = mod.contents['Sub'].contents['sub_method']
    assert isinstance(sub_method, model.Function)
    assert sub_method.docstring == """Sub method docstring."""


@systemcls_param
def test_assignment_to_method_in_init(systemcls: Type[model.System]) -> None:
    """An assignment to a method inside __init__() does not change the type
    of the documentable.

    If the name we assign to exists and it does not belong to an Attribute
    (it's a Function instead, in this test case), the assignment will be
    ignored.
    """
    mod = fromText('''
    class Base:
        def base_method():
            """Base method docstring."""

    class Sub(Base):
        def sub_method():
            """Sub method docstring."""

        def __init__(self):
            self.base_method = wrap_method(self.base_method)
            """Overriding the docstring is not supported."""
            self.sub_method = wrap_method(self.sub_method)
            """Overriding the docstring is not supported."""
    ''', systemcls=systemcls)
    assert isinstance(mod.contents['Base'].contents['base_method'], model.Function)
    assert mod.contents['Sub'].contents.get('base_method') is None
    sub_method = mod.contents['Sub'].contents['sub_method']
    assert isinstance(sub_method, model.Function)
    assert sub_method.docstring == """Sub method docstring."""


@systemcls_param
def test_import_star(systemcls: Type[model.System]) -> None:
    mod_a = fromText('''
    def f(): pass
    ''', modname='a', systemcls=systemcls)
    mod_b = fromText('''
    from a import *
    ''', modname='b', system=mod_a.system)
    assert mod_b.resolveName('f') == mod_a.contents['f']


@systemcls_param
def test_import_func_from_package(systemcls: Type[model.System]) -> None:
    """Importing a function from a package should look in the C{__init__}
    module.

    In this test the following hierarchy is constructed::

        package a
          module __init__
            defines function 'f'
          module c
            imports function 'f'
        module b
          imports function 'f'

    We verify that when module C{b} and C{c} import the name C{f} from
    package C{a}, they import the function C{f} from the module C{a.__init__}.
    """
    system = systemcls()
    system.ensurePackage('a')
    mod_a = fromText('''
    def f(): pass
    ''', modname='__init__', parent_name='a', system=system)
    mod_b = fromText('''
    from a import f
    ''', modname='b', system=system)
    mod_c = fromText('''
    from . import f
    ''', modname='c', parent_name='a', system=system)
    assert mod_b.resolveName('f') == mod_a.contents['f']
    assert mod_c.resolveName('f') == mod_a.contents['f']


@systemcls_param
def test_import_module_from_package(systemcls: Type[model.System]) -> None:
    """Importing a module from a package should not look in C{__init__}
    module.

    In this test the following hierarchy is constructed::

        package a
          module __init__
          module b
            defines function 'f'
        module c
          imports module 'a.b'

    We verify that when module C{c} imports the name C{b} from package C{a},
    it imports the module C{a.b} which contains C{f}.
    """
    system = systemcls()
    system.ensurePackage('a')
    fromText('''
    # This module intentionally left blank.
    ''', modname='__init__', parent_name='a', system=system)
    mod_b = fromText('''
    def f(): pass
    ''', modname='b', parent_name='a', system=system)
    mod_c = fromText('''
    from a import b
    f = b.f
    ''', modname='c', system=system)
    assert mod_c.resolveName('f') == mod_b.contents['f']


@systemcls_param
def test_inline_docstring_modulevar(systemcls: Type[model.System]) -> None:
    mod = fromText('''
    """regular module docstring

    @var b: doc for b
    """

    """not a docstring"""

    a = 1
    """inline doc for a"""

    b = 2

    def f():
        pass
    """not a docstring"""
    ''', modname='test', systemcls=systemcls)
    assert sorted(mod.contents.keys()) == ['a', 'b', 'f']
    a = mod.contents['a']
    assert a.docstring == """inline doc for a"""
    b = mod.contents['b']
    assert unwrap(b.parsed_docstring) == """doc for b"""
    f = mod.contents['f']
    assert not f.docstring

@systemcls_param
def test_inline_docstring_classvar(systemcls: Type[model.System]) -> None:
    mod = fromText('''
    class C:
        """regular class docstring"""

        def f(self):
            pass
        """not a docstring"""

        a = 1
        """inline doc for a"""

        """not a docstring"""

        _b = 2
        """inline doc for _b"""

        None
        """not a docstring"""
    ''', modname='test', systemcls=systemcls)
    C = mod.contents['C']
    assert sorted(C.contents.keys()) == ['_b', 'a', 'f']
    f = C.contents['f']
    assert not f.docstring
    a = C.contents['a']
    assert a.docstring == """inline doc for a"""
    assert a.privacyClass is model.PrivacyClass.VISIBLE
    b = C.contents['_b']
    assert b.docstring == """inline doc for _b"""
    assert b.privacyClass is model.PrivacyClass.PRIVATE

@systemcls_param
def test_inline_docstring_annotated_classvar(systemcls: Type[model.System]) -> None:
    mod = fromText('''
    class C:
        """regular class docstring"""

        a: int
        """inline doc for a"""

        _b: int = 4
        """inline doc for _b"""
    ''', modname='test', systemcls=systemcls)
    C = mod.contents['C']
    assert sorted(C.contents.keys()) == ['_b', 'a']
    a = C.contents['a']
    assert a.docstring == """inline doc for a"""
    assert a.privacyClass is model.PrivacyClass.VISIBLE
    b = C.contents['_b']
    assert b.docstring == """inline doc for _b"""
    assert b.privacyClass is model.PrivacyClass.PRIVATE

@systemcls_param
def test_inline_docstring_instancevar(systemcls: Type[model.System]) -> None:
    mod = fromText('''
    class C:
        """regular class docstring"""

        d = None
        """inline doc for d"""

        f = None
        """inline doc for f"""

        def __init__(self):
            self.a = 1
            """inline doc for a"""

            """not a docstring"""

            self._b = 2
            """inline doc for _b"""

            x = -1
            """not a docstring"""

            self.c = 3
            """inline doc for c"""

            self.d = 4

            self.e = 5
        """not a docstring"""

        def set_f(self, value):
            self.f = value
    ''', modname='test', systemcls=systemcls)
    C = mod.contents['C']
    assert sorted(C.contents.keys()) == [
        '__init__', '_b', 'a', 'c', 'd', 'e', 'f', 'set_f'
        ]
    a = C.contents['a']
    assert a.docstring == """inline doc for a"""
    assert a.privacyClass is model.PrivacyClass.VISIBLE
    assert a.kind is model.DocumentableKind.INSTANCE_VARIABLE
    b = C.contents['_b']
    assert b.docstring == """inline doc for _b"""
    assert b.privacyClass is model.PrivacyClass.PRIVATE
    assert b.kind is model.DocumentableKind.INSTANCE_VARIABLE
    c = C.contents['c']
    assert c.docstring == """inline doc for c"""
    assert c.privacyClass is model.PrivacyClass.VISIBLE
    assert c.kind is model.DocumentableKind.INSTANCE_VARIABLE
    d = C.contents['d']
    assert d.docstring == """inline doc for d"""
    assert d.privacyClass is model.PrivacyClass.VISIBLE
    assert d.kind is model.DocumentableKind.INSTANCE_VARIABLE
    e = C.contents['e']
    assert not e.docstring
    f = C.contents['f']
    assert f.docstring == """inline doc for f"""
    assert f.privacyClass is model.PrivacyClass.VISIBLE
    assert f.kind is model.DocumentableKind.INSTANCE_VARIABLE

@systemcls_param
def test_inline_docstring_annotated_instancevar(systemcls: Type[model.System]) -> None:
    mod = fromText('''
    class C:
        """regular class docstring"""

        a: int

        def __init__(self):
            self.a = 1
            """inline doc for a"""

            self.b: int = 2
            """inline doc for b"""
    ''', modname='test', systemcls=systemcls)
    C = mod.contents['C']
    assert sorted(C.contents.keys()) == ['__init__', 'a', 'b']
    a = C.contents['a']
    assert a.docstring == """inline doc for a"""
    b = C.contents['b']
    assert b.docstring == """inline doc for b"""

@systemcls_param
def test_docstring_assignment(systemcls: Type[model.System], capsys: CapSys) -> None:
    mod = fromText(r'''
    def fun():
        pass

    class CLS:

        def method1():
            """Temp docstring."""
            pass

        def method2():
            pass

        method1.__doc__ = "Updated docstring #1"

    fun.__doc__ = "Happy Happy Joy Joy"
    CLS.__doc__ = "Clears the screen"
    CLS.method2.__doc__ = "Updated docstring #2"

    None.__doc__ = "Free lunch!"
    real.__doc__ = "Second breakfast"
    fun.__doc__ = codecs.encode('Pnrfne fnynq', 'rot13')
    CLS.method1.__doc__ = 4

    def mark_unavailable(func):
        # No warning: docstring updates in functions are ignored.
        func.__doc__ = func.__doc__ + '\n\nUnavailable on this system.'
    ''', systemcls=systemcls)
    fun = mod.contents['fun']
    assert fun.kind is model.DocumentableKind.FUNCTION
    assert fun.docstring == """Happy Happy Joy Joy"""
    CLS = mod.contents['CLS']
    assert CLS.kind is model.DocumentableKind.CLASS
    assert CLS.docstring == """Clears the screen"""
    method1 = CLS.contents['method1']
    assert method1.kind is model.DocumentableKind.METHOD
    assert method1.docstring == "Updated docstring #1"
    method2 = CLS.contents['method2']
    assert method2.kind is model.DocumentableKind.METHOD
    assert method2.docstring == "Updated docstring #2"
    captured = capsys.readouterr()
    lines = captured.out.split('\n')
    assert len(lines) > 0 and lines[0] == \
        "<test>:20: Unable to figure out target for __doc__ assignment"
    assert len(lines) > 1 and lines[1] == \
        "<test>:21: Unable to figure out target for __doc__ assignment: " \
        "computed full name not found: real"
    assert len(lines) > 2 and lines[2] == \
        "<test>:22: Unable to figure out value for __doc__ assignment, " \
        "maybe too complex"
    assert len(lines) > 3 and lines[3] == \
        "<test>:23: Ignoring value assigned to __doc__: not a string"
    assert len(lines) == 5 and lines[-1] == ''

@systemcls_param
def test_docstring_assignment_detuple(systemcls: Type[model.System], capsys: CapSys) -> None:
    """We currently don't trace values for detupling assignments, so when
    assigning to __doc__ we get a warning about the unknown value.
    """
    fromText('''
    def fun():
        pass

    fun.__doc__, other = 'Detupling to __doc__', 'is not supported'
    ''', modname='test', systemcls=systemcls)
    captured = capsys.readouterr().out
    assert captured == (
        "test:5: Unable to figure out value for __doc__ assignment, maybe too complex\n"
        )

@systemcls_param
def test_variable_scopes(systemcls: Type[model.System]) -> None:
    mod = fromText('''
    l = 1
    """module-level l"""

    m = 1
    """module-level m"""

    class C:
        """class docstring

        @ivar k: class level doc for k
        """

        a = None

        k = 640

        m = 2
        """class-level m"""

        def __init__(self):
            self.a = 1
            """inline doc for a"""
            self.l = 2
            """instance l"""
    ''', modname='test', systemcls=systemcls)
    l1 = mod.contents['l']
    assert l1.kind is model.DocumentableKind.VARIABLE
    assert l1.docstring == """module-level l"""
    m1 = mod.contents['m']
    assert m1.kind is model.DocumentableKind.VARIABLE
    assert m1.docstring == """module-level m"""
    C = mod.contents['C']
    assert sorted(C.contents.keys()) == ['__init__', 'a', 'k', 'l', 'm']
    a = C.contents['a']
    assert a.kind is model.DocumentableKind.INSTANCE_VARIABLE
    assert a.docstring == """inline doc for a"""
    k = C.contents['k']
    assert k.kind is model.DocumentableKind.INSTANCE_VARIABLE
    assert unwrap(k.parsed_docstring) == """class level doc for k"""
    l2 = C.contents['l']
    assert l2.kind is model.DocumentableKind.INSTANCE_VARIABLE
    assert l2.docstring == """instance l"""
    m2 = C.contents['m']
    assert m2.kind is model.DocumentableKind.CLASS_VARIABLE
    assert m2.docstring == """class-level m"""

@systemcls_param
def test_variable_types(systemcls: Type[model.System]) -> None:
    mod = fromText('''
    class C:
        """class docstring

        @cvar a: first
        @type a: string

        @type b: string
        @cvar b: second

        @type c: string

        @ivar d: fourth
        @type d: string

        @type e: string
        @ivar e: fifth

        @type f: string

        @type g: string
        """

        a = "A"

        b = "B"

        c = "C"
        """third"""

        def __init__(self):

            self.d = "D"

            self.e = "E"

            self.f = "F"
            """sixth"""

            self.g = g = "G"
            """seventh"""
    ''', modname='test', systemcls=systemcls)
    C = mod.contents['C']
    assert sorted(C.contents.keys()) == [
        '__init__', 'a', 'b', 'c', 'd', 'e', 'f', 'g'
        ]
    a = C.contents['a']
    assert unwrap(a.parsed_docstring) == """first"""
    assert str(unwrap(a.parsed_type)) == 'string'
    assert a.kind is model.DocumentableKind.CLASS_VARIABLE
    b = C.contents['b']
    assert unwrap(b.parsed_docstring) == """second"""
    assert str(unwrap(b.parsed_type)) == 'string'
    assert b.kind is model.DocumentableKind.CLASS_VARIABLE
    c = C.contents['c']
    assert c.docstring == """third"""
    assert str(unwrap(c.parsed_type)) == 'string'
    assert c.kind is model.DocumentableKind.CLASS_VARIABLE
    d = C.contents['d']
    assert unwrap(d.parsed_docstring) == """fourth"""
    assert str(unwrap(d.parsed_type)) == 'string'
    assert d.kind is model.DocumentableKind.INSTANCE_VARIABLE
    e = C.contents['e']
    assert unwrap(e.parsed_docstring) == """fifth"""
    assert str(unwrap(e.parsed_type)) == 'string'
    assert e.kind is model.DocumentableKind.INSTANCE_VARIABLE
    f = C.contents['f']
    assert f.docstring == """sixth"""
    assert str(unwrap(f.parsed_type)) == 'string'
    assert f.kind is model.DocumentableKind.INSTANCE_VARIABLE
    g = C.contents['g']
    assert g.docstring == """seventh"""
    assert str(unwrap(g.parsed_type)) == 'string'
    assert g.kind is model.DocumentableKind.INSTANCE_VARIABLE

@systemcls_param
def test_annotated_variables(systemcls: Type[model.System]) -> None:
    mod = fromText('''
    class C:
        """class docstring

        @cvar a: first
        @type a: string

        @type b: string
        @cvar b: second
        """

        a: str = "A"

        b: str

        c: str = "C"
        """third"""

        d: str
        """fourth"""

        e: List['C']
        """fifth"""

        f: 'List[C]'
        """sixth"""

        g: 'List["C"]'
        """seventh"""

        def __init__(self):
            self.s: List[str] = []
            """instance"""

    m: bytes = b"M"
    """module-level"""
    ''', modname='test', systemcls=systemcls)

    C = mod.contents['C']
    a = C.contents['a']
    assert unwrap(a.parsed_docstring) == """first"""
    assert type2html(a) == 'string'
    b = C.contents['b']
    assert unwrap(b.parsed_docstring) == """second"""
    assert type2html(b) == 'string'
    c = C.contents['c']
    assert c.docstring == """third"""
    assert type2html(c) == '<code>str</code>'
    d = C.contents['d']
    assert d.docstring == """fourth"""
    assert type2html(d) == '<code>str</code>'
    e = C.contents['e']
    assert e.docstring == """fifth"""
    assert type2html(e) == '<code>List[C]</code>'
    f = C.contents['f']
    assert f.docstring == """sixth"""
    assert type2html(f) == '<code>List[C]</code>'
    g = C.contents['g']
    assert g.docstring == """seventh"""
    assert type2html(g) == '<code>List[C]</code>'
    s = C.contents['s']
    assert s.docstring == """instance"""
    assert type2html(s) == '<code>List[str]</code>'
    m = mod.contents['m']
    assert m.docstring == """module-level"""
    assert type2html(m) == '<code>bytes</code>'

@typecomment
@systemcls_param
def test_type_comment(systemcls: Type[model.System], capsys: CapSys) -> None:
    mod = fromText('''
    d = {} # type: dict[str, int]
    i = [] # type: ignore[misc]
    ''', systemcls=systemcls)
    assert type2str(mod.contents['d'].annotation) == 'dict[str, int]'
    # We don't use ignore comments for anything at the moment,
    # but do verify that their presence doesn't break things.
    assert type2str(mod.contents['i'].annotation) == 'list'
    assert not capsys.readouterr().out

@systemcls_param
def test_unstring_annotation(systemcls: Type[model.System]) -> None:
    """Annotations or parts thereof that are strings are parsed and
    line number information is preserved.
    """
    mod = fromText('''
    a: "int"
    b: 'str' = 'B'
    c: list["Thingy"]
    ''', systemcls=systemcls)
    assert ann_str_and_line(mod.contents['a']) == ('int', 2)
    assert ann_str_and_line(mod.contents['b']) == ('str', 3)
    assert ann_str_and_line(mod.contents['c']) == ('list[Thingy]', 4)

@pytest.mark.parametrize('annotation', ("[", "pass", "1 ; 2"))
@systemcls_param
def test_bad_string_annotation(
        annotation: str, systemcls: Type[model.System], capsys: CapSys
        ) -> None:
    """Invalid string annotations must be reported as syntax errors."""
    mod = fromText(f'''
    x: "{annotation}"
    ''', modname='test', systemcls=systemcls)
    assert isinstance(mod.contents['x'].annotation, ast.expr)
    assert "syntax error in annotation" in capsys.readouterr().out

@pytest.mark.parametrize('annotation,expected', (
    ("Literal['[', ']']", "Literal['[', ']']"),
    ("typing.Literal['pass', 'raise']", "typing.Literal['pass', 'raise']"),
    ("Optional[Literal['1 ; 2']]", "Optional[Literal['1 ; 2']]"),
    ("'Literal'['!']", "Literal['!']"),
    (r"'Literal[\'if\', \'while\']'", "Literal['if', 'while']"),
    ))
def test_literal_string_annotation(annotation: str, expected: str) -> None:
    """Strings inside Literal annotations must not be recursively parsed."""
    stmt, = ast.parse(annotation).body
    assert isinstance(stmt, ast.Expr)
    unstringed = astbuilder._AnnotationStringParser().visit(stmt.value)
    assert astor.to_source(unstringed).strip() == expected

@systemcls_param
def test_inferred_variable_types(systemcls: Type[model.System]) -> None:
    mod = fromText('''
    class C:
        a = "A"
        b = 2
        c = ['a', 'b', 'c']
        d = {'a': 1, 'b': 2}
        e = (True, False, True)
        f = 1.618
        g = {2, 7, 1, 8}
        h = []
        i = ['r', 2, 'd', 2]
        j = ((), ((), ()))
        n = None
        x = list(range(10))
        y = [n for n in range(10) if n % 2]
        def __init__(self):
            self.s = ['S']
            self.t = t = 'T'
    m = b'octets'
    ''', modname='test', systemcls=systemcls)
    C = mod.contents['C']
    assert ann_str_and_line(C.contents['a']) == ('str', 3)
    assert ann_str_and_line(C.contents['b']) == ('int', 4)
    assert ann_str_and_line(C.contents['c']) == ('list[str]', 5)
    assert ann_str_and_line(C.contents['d']) == ('dict[str, int]', 6)
    assert ann_str_and_line(C.contents['e']) == ('tuple[bool, ...]', 7)
    assert ann_str_and_line(C.contents['f']) == ('float', 8)
    assert ann_str_and_line(C.contents['g']) == ('set[int]', 9)
    # Element type is unknown, not uniform or too complex.
    assert ann_str_and_line(C.contents['h']) == ('list', 10)
    assert ann_str_and_line(C.contents['i']) == ('list', 11)
    assert ann_str_and_line(C.contents['j']) == ('tuple', 12)
    # It is unlikely that a variable actually will contain only None,
    # so we should treat this as not be able to infer the type.
    assert C.contents['n'].annotation is None
    # These expressions are considered too complex for pydoctor.
    # Maybe we can use an external type inferrer at some point.
    assert C.contents['x'].annotation is None
    assert C.contents['y'].annotation is None
    # Type inference isn't different for module and instance variables,
    # so we don't need to re-test everything.
    assert ann_str_and_line(C.contents['s']) == ('list[str]', 17)
    # Check that type is inferred on assignments with multiple targets.
    assert ann_str_and_line(C.contents['t']) == ('str', 18)
    assert ann_str_and_line(mod.contents['m']) == ('bytes', 19)

@systemcls_param
def test_attrs_attrib_type(systemcls: Type[model.System]) -> None:
    """An attr.ib's "type" or "default" argument is used as an alternative
    type annotation.
    """
    mod = fromText('''
    import attr
    from attr import attrib
    @attr.s
    class C:
        a = attr.ib(type=int)
        b = attrib(type=int)
        c = attr.ib(type='C')
        d = attr.ib(default=True)
        e = attr.ib(123)
    ''', modname='test', systemcls=systemcls)
    C = mod.contents['C']
    assert type2str(C.contents['a'].annotation) == 'int'
    assert type2str(C.contents['b'].annotation) == 'int'
    assert type2str(C.contents['c'].annotation) == 'C'
    assert type2str(C.contents['d'].annotation) == 'bool'
    assert type2str(C.contents['e'].annotation) == 'int'

@systemcls_param
def test_attrs_attrib_instance(systemcls: Type[model.System]) -> None:
    """An attr.ib attribute is classified as an instance variable."""
    mod = fromText('''
    import attr
    @attr.s
    class C:
        a = attr.ib(type=int)
    ''', modname='test', systemcls=systemcls)
    C = mod.contents['C']
    assert C.contents['a'].kind is model.DocumentableKind.INSTANCE_VARIABLE

@systemcls_param
def test_attrs_attrib_badargs(systemcls: Type[model.System], capsys: CapSys) -> None:
    """."""
    fromText('''
    import attr
    @attr.s
    class C:
        a = attr.ib(nosuchargument='bad')
    ''', modname='test', systemcls=systemcls)
    captured = capsys.readouterr().out
    assert captured == (
        'test:5: Invalid arguments for attr.ib(): got an unexpected keyword argument "nosuchargument"\n'
        )

@systemcls_param
def test_attrs_auto_instance(systemcls: Type[model.System]) -> None:
    """Attrs auto-attributes are classified as instance variables."""
    mod = fromText('''
    from typing import ClassVar
    import attr
    @attr.s(auto_attribs=True)
    class C:
        a: int
        b: bool = False
        c: ClassVar[str]  # explicit class variable
        d = 123  # ignored by auto_attribs because no annotation
    ''', modname='test', systemcls=systemcls)
    C = mod.contents['C']
    assert C.contents['a'].kind is model.DocumentableKind.INSTANCE_VARIABLE
    assert C.contents['b'].kind is model.DocumentableKind.INSTANCE_VARIABLE
    assert C.contents['c'].kind is model.DocumentableKind.CLASS_VARIABLE
    assert C.contents['d'].kind is model.DocumentableKind.CLASS_VARIABLE

@systemcls_param
def test_attrs_args(systemcls: Type[model.System], capsys: CapSys) -> None:
    """Non-existing arguments and invalid values to recognized arguments are
    rejected with a warning.
    """
    fromText('''
    import attr

    @attr.s()
    class C0: ...

    @attr.s(repr=False)
    class C1: ...

    @attr.s(auto_attribzzz=True)
    class C2: ...

    @attr.s(auto_attribs=not False)
    class C3: ...

    @attr.s(auto_attribs=1)
    class C4: ...
    ''', modname='test', systemcls=systemcls)
    captured = capsys.readouterr().out
    assert captured == (
        'test:10: Invalid arguments for attr.s(): got an unexpected keyword argument "auto_attribzzz"\n'
        'test:13: Unable to figure out value for "auto_attribs" argument to attr.s(), maybe too complex\n'
        'test:16: Value for "auto_attribs" argument to attr.s() has type "int", expected "bool"\n'
        )

@systemcls_param
def test_detupling_assignment(systemcls: Type[model.System]) -> None:
    mod = fromText('''
    a, b, c = range(3)
    ''', modname='test', systemcls=systemcls)
    assert sorted(mod.contents.keys()) == ['a', 'b', 'c']

@systemcls_param
def test_property_decorator(systemcls: Type[model.System]) -> None:
    """A function decorated with '@property' is documented as an attribute."""
    mod = fromText('''
    class C:
        @property
        def prop(self) -> str:
            """For sale."""
            return 'seaside'
        @property
        def oldschool(self):
            """
            @return: For rent.
            @rtype: string
            @see: U{https://example.com/}
            """
            return 'downtown'
    ''', modname='test', systemcls=systemcls)
    C = mod.contents['C']

    prop = C.contents['prop']
    assert isinstance(prop, model.Attribute)
    assert prop.kind is model.DocumentableKind.PROPERTY
    assert prop.docstring == """For sale."""
    assert type2str(prop.annotation) == 'str'

    oldschool = C.contents['oldschool']
    assert isinstance(oldschool, model.Attribute)
    assert oldschool.kind is model.DocumentableKind.PROPERTY
    assert isinstance(oldschool.parsed_docstring, ParsedEpytextDocstring)
    assert unwrap(oldschool.parsed_docstring) == """For rent."""
    assert flatten(format_summary(oldschool)) == '<span>For rent.</span>'
    assert isinstance(oldschool.parsed_type, ParsedEpytextDocstring)
    assert str(unwrap(oldschool.parsed_type)) == 'string'
    fields = oldschool.parsed_docstring.fields
    assert len(fields) == 1
    assert fields[0].tag() == 'see'


@systemcls_param
def test_property_setter(systemcls: Type[model.System], capsys: CapSys) -> None:
    """Property setter and deleter methods are renamed, so they don't replace
    the property itself.
    """
    mod = fromText('''
    class C:
        @property
        def prop(self):
            """Getter."""
        @prop.setter
        def prop(self, value):
            """Setter."""
        @prop.deleter
        def prop(self):
            """Deleter."""
    ''', modname='mod', systemcls=systemcls)
    C = mod.contents['C']

    getter = C.contents['prop']
    assert isinstance(getter, model.Attribute)
    assert getter.kind is model.DocumentableKind.PROPERTY
    assert getter.docstring == """Getter."""

    setter = C.contents['prop.setter']
    assert isinstance(setter, model.Function)
    assert setter.kind is model.DocumentableKind.METHOD
    assert setter.docstring == """Setter."""

    deleter = C.contents['prop.deleter']
    assert isinstance(deleter, model.Function)
    assert deleter.kind is model.DocumentableKind.METHOD
    assert deleter.docstring == """Deleter."""


@systemcls_param
def test_property_custom(systemcls: Type[model.System], capsys: CapSys) -> None:
    """Any custom decorator with a name ending in 'property' makes a method
    into a property getter.
    """
    mod = fromText('''
    class C:
        @deprecate.deprecatedProperty(incremental.Version("Twisted", 18, 7, 0))
        def processes(self):
            return {}
        @async_property
        async def remote_value(self):
            return await get_remote_value()
        @abc.abstractproperty
        def name(self):
            raise NotImplementedError
    ''', modname='mod', systemcls=systemcls)
    C = mod.contents['C']

    deprecated = C.contents['processes']
    assert isinstance(deprecated, model.Attribute)
    assert deprecated.kind is model.DocumentableKind.PROPERTY

    async_prop = C.contents['remote_value']
    assert isinstance(async_prop, model.Attribute)
    assert async_prop.kind is model.DocumentableKind.PROPERTY

    abstract_prop = C.contents['name']
    assert isinstance(abstract_prop, model.Attribute)
    assert abstract_prop.kind is model.DocumentableKind.PROPERTY


@pytest.mark.parametrize('decoration', ('classmethod', 'staticmethod'))
@systemcls_param
def test_property_conflict(
        decoration: str, systemcls: Type[model.System], capsys: CapSys
        ) -> None:
    """Warn when a method is decorated as both property and class/staticmethod.
    These decoration combinations do not create class/static properties.
    """
    mod = fromText(f'''
    class C:
        @{decoration}
        @property
        def prop():
            raise NotImplementedError
    ''', modname='mod', systemcls=systemcls)
    C = mod.contents['C']
    assert C.contents['prop'].kind is model.DocumentableKind.PROPERTY
    captured = capsys.readouterr().out
    assert captured == f"mod:3: mod.C.prop is both property and {decoration}\n"

@systemcls_param
def test_ignore_function_contents(systemcls: Type[model.System]) -> None:
    mod = fromText('''
    def outer():
        """Outer function."""

        class Clazz:
            """Inner class."""

        def func():
            """Inner function."""

        var = 1
        """Local variable."""
    ''', systemcls=systemcls)
    outer = mod.contents['outer']
    assert not outer.contents<|MERGE_RESOLUTION|>--- conflicted
+++ resolved
@@ -519,8 +519,6 @@
     assert '__docformat__' not in mod.contents
 
 @systemcls_param
-<<<<<<< HEAD
-=======
 def test_docformat_warn_not_str(systemcls: Type[model.System], capsys: CapSys) -> None:
 
     mod = fromText('''
@@ -578,7 +576,6 @@
     assert '__docformat__' not in mod.contents
 
 @systemcls_param
->>>>>>> b0068e45
 def test_all_in_class_non_recognition(systemcls: Type[model.System]) -> None:
     """A class variable named __all__ is just an ordinary variable and
     does not affect Module.all.
