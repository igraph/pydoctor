--- conflicted
+++ resolved
@@ -1975,7 +1975,6 @@
     assert all(n in system.allobjects['top'].contents for n in  ['f', 'g', 'h', 'i', 'j'])
 
 @systemcls_param
-<<<<<<< HEAD
 def test_syntax_error(systemcls: Type[model.System], capsys: CapSys) -> None:
     systemcls = partialclass(systemcls, Options.from_args(['-q']))
     fromText('''\
@@ -1990,7 +1989,8 @@
     processPackage('syntax_error', systemcls)
     out = capsys.readouterr().out.strip('\n')
     assert "__init__.py:???: cannot parse file, " in out, out
-=======
+
+@systemcls_param
 def test_type_alias(systemcls: Type[model.System]) -> None:
     """
     Type aliases and type variables are recognized as such.
@@ -2028,7 +2028,6 @@
     # Type variables in instance variables are not recognized
     assert mod.contents['F'].contents['Pouet'].kind == model.DocumentableKind.INSTANCE_VARIABLE
     assert mod.contents['F'].contents['Q'].kind == model.DocumentableKind.INSTANCE_VARIABLE
->>>>>>> 4683f7fc
 
 @systemcls_param
 def test_prepend_package(systemcls: Type[model.System]) -> None:
