--- conflicted
+++ resolved
@@ -1975,7 +1975,6 @@
     assert all(n in system.allobjects['top'].contents for n in  ['f', 'g', 'h', 'i', 'j'])
 
 @systemcls_param
-<<<<<<< HEAD
 def test_exception_kind(systemcls: Type[model.System], capsys: CapSys) -> None:
     """
     Exceptions are marked with the special kind "EXCEPTION".
@@ -2024,7 +2023,7 @@
 
     assert not capsys.readouterr().out
     
-=======
+@systemcls_param
 def test_syntax_error(systemcls: Type[model.System], capsys: CapSys) -> None:
     systemcls = partialclass(systemcls, Options.from_args(['-q']))
     fromText('''\
@@ -2040,7 +2039,6 @@
     out = capsys.readouterr().out.strip('\n')
     assert "__init__.py:???: cannot parse file, " in out, out
 
->>>>>>> f4875b62
 @systemcls_param
 def test_type_alias(systemcls: Type[model.System]) -> None:
     """
