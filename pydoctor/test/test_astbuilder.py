--- conflicted
+++ resolved
@@ -1777,10 +1777,6 @@
     attr = mod.resolveName('lang')
     assert isinstance(attr, model.Attribute)
     assert attr.kind == model.DocumentableKind.CONSTANT
-<<<<<<< HEAD
-    assert isinstance(attr, model.Attribute)
-=======
->>>>>>> 436f68f4
     assert attr.value is not None
     assert ast.literal_eval(attr.value) == ('fr', 'en')
     assert astbuilder.node2fullname(attr.annotation, attr) == "tuple"
@@ -1797,10 +1793,6 @@
     attr = mod.resolveName('lang')
     assert isinstance(attr, model.Attribute)
     assert attr.kind == model.DocumentableKind.CONSTANT
-<<<<<<< HEAD
-    assert isinstance(attr, model.Attribute)
-=======
->>>>>>> 436f68f4
     assert attr.value is not None
     assert ast.literal_eval(attr.value) == ('fr', 'en')
     
@@ -1821,10 +1813,6 @@
     attr = mod.resolveName('lang')
     assert isinstance(attr, model.Attribute)
     assert attr.kind == model.DocumentableKind.CONSTANT
-<<<<<<< HEAD
-    assert isinstance(attr, model.Attribute)
-=======
->>>>>>> 436f68f4
     assert attr.value is not None
     assert ast.literal_eval(attr.value) == ('fr', 'en')
     
@@ -1846,10 +1834,6 @@
     attr = mod.resolveName('lang')
     assert isinstance(attr, model.Attribute)
     assert attr.kind == model.DocumentableKind.CONSTANT
-<<<<<<< HEAD
-    assert isinstance(attr, model.Attribute)
-=======
->>>>>>> 436f68f4
     assert attr.value is not None
     assert ast.literal_eval(attr.value) == 'fr'
     assert astbuilder.node2fullname(attr.annotation, attr) == "str"
