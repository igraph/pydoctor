--- conflicted
+++ resolved
@@ -6,12 +6,9 @@
 import contextlib
 import attr
 from twisted.web.template import Tag, tags
-from typing import (
-<<<<<<< HEAD
-    TYPE_CHECKING, Any, ContextManager, Dict, Generator,Iterable, Iterator, List, Optional, Set, Tuple, Union, cast
-=======
-    TYPE_CHECKING, Dict,Iterable, Iterator, List, Optional, Set, Union, cast
->>>>>>> 3cb84767
+from typing import  (
+     ContextManager, Tuple, TYPE_CHECKING, Dict, Iterable, 
+     Iterator, List, Optional, Set, Union, cast
 )
 
 from pydoctor.epydoc.markup import DocstringLinker, ParsedDocstring
@@ -81,27 +78,14 @@
 
     @contextlib.contextmanager #type:ignore[arg-type]
     def switch_page_context(self, ob:Optional['model.Documentable']) -> ContextManager[None]: # type:ignore[misc]
-        """
-        Switch the page context of the linker, keeping the same underlying lookup rules.
-
-        Useful to resolve links with the right L{Documentable} context but
-        create correct - absolute or relative - links to be clicked on from another page 
-        rather than the initial page of the L{Documentable} context.
-
-        Pass C{None} to always generate full URLs (for summaries for example).
-
-        For instance::
-
-            with cls.parent.docstring_linker.switch_context(cls):                
-                # Resolves links in the context of the parent of the class
-                # but create links to be clicked from the class page.
-                flattenbase = colorize_inline_pyval(base_node).to_stan(
-                    cls.parent.docstring_linker)
-        """
+        
         old_page_object = self._page_object
         self._page_object = ob if ob is None else ob.page_object
         yield
         self._page_object = old_page_object
+    
+    def disable_same_page_optimization(self) -> Iterator[None]:
+        return self.switch_page_context(None)
 
     @staticmethod
     def _create_intersphinx_link(label:"Flattenable", url:str) -> Tag:
@@ -269,12 +253,7 @@
         self.obj.report(message, 'resolve_identifier_xref', lineno)
         raise LookupError(identifier)
     
-    @contextlib.contextmanager
-    def disable_same_page_optimazation(self) -> Iterator[None]:
-        old_same_page_optimazation = self.same_page_optimization
-        self.same_page_optimization = False
-        yield
-        self.same_page_optimization = old_same_page_optimazation
+    
 
 
 class CacheEntry:
