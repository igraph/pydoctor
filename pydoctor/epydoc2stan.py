--- conflicted
+++ resolved
@@ -69,13 +69,9 @@
         # if the query string is non-empty.
         url = url[len(page_url):]
 
-<<<<<<< HEAD
     ret: Tag = tags.a(label, href=url, class_='internal-link')
-=======
-    ret = tags.a(label, href=url)
     if label != o.fullName():
         ret(title=o.fullName())
->>>>>>> 68568402
     return ret
 
 
