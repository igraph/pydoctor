--- conflicted
+++ resolved
@@ -13,13 +13,10 @@
 import urllib
 
 from pydoctor import model
-<<<<<<< HEAD
 from six.moves import builtins
 from twisted.web.template import Tag, XMLString, tags
-=======
 from pydoctor.epydoc.markup import DocstringLinker
 
->>>>>>> 2418cc5f
 
 STDLIB_DIR = os.path.dirname(os.__file__)
 STDLIB_URL = 'http://docs.python.org/library/'
