--- conflicted
+++ resolved
@@ -13,6 +13,7 @@
 
 import astor
 import attr
+import docutils.nodes
 
 from pydoctor import model
 from pydoctor.epydoc.markup import Field as EpydocField, ParseError
@@ -20,13 +21,8 @@
 from pydoctor.epydoc.markup import DocstringLinker, ParsedDocstring
 import pydoctor.epydoc.markup.plaintext
 
-<<<<<<< HEAD
-import docutils.nodes
-=======
 if TYPE_CHECKING:
     from twisted.web.template import Flattenable
-
->>>>>>> 48c7d446
 
 def get_parser(obj: model.Documentable) -> Callable[[str, List[ParseError]], ParsedDocstring]:
     formatname = obj.system.options.docformat
@@ -723,11 +719,7 @@
     content: Sequence["Flattenable"] = [stan] if stan.tagName else stan.children
     if content and isinstance(content[0], Tag) and content[0].tagName == 'p':
         content = content[0].children
-<<<<<<< HEAD
-    return Tag('', children=content)
-=======
-    return tags.span(*content)
->>>>>>> 48c7d446
+    return Tag('')(*content)
 
 
 def format_undocumented(obj: model.Documentable) -> Tag:
@@ -790,16 +782,10 @@
         return True
 
     def to_stan(self, docstring_linker: DocstringLinker) -> Tag:
-<<<<<<< HEAD
-        tag: Tag = tags.code
-        tag(_AnnotationFormatter(docstring_linker).visit(self.annotation))
-        return tag
+        return tags.code(_AnnotationFormatter(docstring_linker).visit(self.annotation))
     
     def to_node(self) -> docutils.nodes.document:
         raise NotImplementedError()
-=======
-        return tags.code(_AnnotationFormatter(docstring_linker).visit(self.annotation))
->>>>>>> 48c7d446
 
 
 class _AnnotationFormatter(ast.NodeVisitor):
