"""Badly named module that contains the driving code for the rendering."""

from abc import ABC
from typing import Type, Optional, List
import os
import shutil
from typing import IO, Any

from pydoctor import model
from pydoctor.templatewriter import DOCTYPE, pages, summary
from pydoctor.templatewriter.util import templatefile, TemplateFileLookup
from twisted.python.filepath import FilePath
from twisted.web.template import flattenString


def flattenToFile(fobj:IO[Any], page:pages.Element) -> None:
    """
    This method writes a page to a HTML file. 
    """
    fobj.write(DOCTYPE)
    err = []
    def e(r:Any) -> None:
        err.append(r.value)
    flattenString(None, page).addCallback(fobj.write).addErrback(e)
    if err:
        raise err[0]


class TemplateWriter(ABC):
    @classmethod
    def __subclasshook__(cls, subclass: Type[object]) -> bool:
        for name in dir(cls):
            if not name.startswith('_'):
                if not hasattr(subclass, name):
                    return False
        return True

    def __init__(self, filebase:str, templatefile_lookup:Optional[TemplateFileLookup] = None):
        self.base = filebase
        self.written_pages = 0
        self.total_pages = 0
        self.dry_run = False
        self.templatefile_lookup:TemplateFileLookup = ( 
            templatefile_lookup if templatefile_lookup else TemplateFileLookup() )
        """Reference to the system's L{TemplateFileLookup} object"""

<<<<<<< HEAD
    def prepOutputDirectory(self) -> None:
        """
        Copy static CSS and JS files to build directory.
        """
        if not os.path.exists(self.base):
            os.mkdir(self.base)
        self.templatefile_lookup.get_templatefilepath('apidocs.css').copyTo(
            FilePath(os.path.join(self.base, 'apidocs.css')))
        self.templatefile_lookup.get_templatefilepath('bootstrap.min.css').copyTo(
            FilePath(os.path.join(self.base, 'bootstrap.min.css')))
        self.templatefile_lookup.get_templatefilepath('pydoctor.js').copyTo(
            FilePath(os.path.join(self.base, 'pydoctor.js')))
=======
    def prepOutputDirectory(self):
        os.makedirs(self.base, exist_ok=True)
        shutil.copyfile(templatefile('apidocs.css'),
                        os.path.join(self.base, 'apidocs.css'))
        shutil.copyfile(templatefile('bootstrap.min.css'),
                        os.path.join(self.base, 'bootstrap.min.css'))
        shutil.copyfile(templatefile('pydoctor.js'),
                        os.path.join(self.base, 'pydoctor.js'))
>>>>>>> 56f2b7eb

    def writeIndividualFiles(self, obs:List[model.Documentable], functionpages:bool=False) -> None:
        """
        Iterate trought ``obs`` and call `_writeDocsFor` method for each `Documentable`. 
        """
        self.dry_run = True
        for ob in obs:
            self._writeDocsFor(ob, functionpages=functionpages)
        self.dry_run = False
        for ob in obs:
            self._writeDocsFor(ob, functionpages=functionpages)

    def writeModuleIndex(self, system:model.System) -> None:
        import time
        for i, pclass in enumerate(summary.summarypages):
            system.msg('html', 'starting ' + pclass.__name__ + ' ...', nonl=True)
            T = time.time()
            page = pclass(system)
            # Mypy gets a error: "Type[Element]" has no attribute "filename"
            f = open(os.path.join(self.base, pclass.filename), 'wb') # type: ignore
            flattenToFile(f, page)
            f.close()
            system.msg('html', "took %fs"%(time.time() - T), wantsnl=False)

    def _writeDocsFor(self, ob:model.Documentable, functionpages:bool) -> None:
        if not ob.isVisible:
            return
        if functionpages or ob.documentation_location is model.DocLocation.OWN_PAGE:
            if self.dry_run:
                self.total_pages += 1
            else:
                path = FilePath(self.base).child(f'{ob.fullName()}.html')
                with path.open('wb') as out:
                    self._writeDocsForOne(ob, out)
        for o in ob.contents.values():
            self._writeDocsFor(o, functionpages)

    def _writeDocsForOne(self, ob:model.Documentable, fobj:IO[Any]) -> None:
        if not ob.isVisible:
            return
        # Dynalmically list all known page subclasses
        page_clses = { k:v for k,v in pages.__dict__.items() if 'Page' in k }
        for parent in ob.__class__.__mro__:
            potential_page_cls = parent.__name__ + 'Page'
            if potential_page_cls in page_clses:
                pclass = page_clses[potential_page_cls]
                break
        else:
            pclass = pages.CommonPage
        ob.system.msg('html', str(ob), thresh=1)
        page = pclass(ob)
        self.written_pages += 1
        ob.system.progress('html', self.written_pages, self.total_pages, 'pages written')
        flattenToFile(fobj, page)<|MERGE_RESOLUTION|>--- conflicted
+++ resolved
@@ -44,29 +44,17 @@
             templatefile_lookup if templatefile_lookup else TemplateFileLookup() )
         """Reference to the system's L{TemplateFileLookup} object"""
 
-<<<<<<< HEAD
     def prepOutputDirectory(self) -> None:
         """
         Copy static CSS and JS files to build directory.
         """
-        if not os.path.exists(self.base):
-            os.mkdir(self.base)
+        os.makedirs(self.base, exist_ok=True)
         self.templatefile_lookup.get_templatefilepath('apidocs.css').copyTo(
             FilePath(os.path.join(self.base, 'apidocs.css')))
         self.templatefile_lookup.get_templatefilepath('bootstrap.min.css').copyTo(
             FilePath(os.path.join(self.base, 'bootstrap.min.css')))
         self.templatefile_lookup.get_templatefilepath('pydoctor.js').copyTo(
             FilePath(os.path.join(self.base, 'pydoctor.js')))
-=======
-    def prepOutputDirectory(self):
-        os.makedirs(self.base, exist_ok=True)
-        shutil.copyfile(templatefile('apidocs.css'),
-                        os.path.join(self.base, 'apidocs.css'))
-        shutil.copyfile(templatefile('bootstrap.min.css'),
-                        os.path.join(self.base, 'bootstrap.min.css'))
-        shutil.copyfile(templatefile('pydoctor.js'),
-                        os.path.join(self.base, 'pydoctor.js'))
->>>>>>> 56f2b7eb
 
     def writeIndividualFiles(self, obs:List[model.Documentable], functionpages:bool=False) -> None:
         """
