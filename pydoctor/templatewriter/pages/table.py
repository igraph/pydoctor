--- conflicted
+++ resolved
@@ -1,8 +1,4 @@
-<<<<<<< HEAD
-from twisted.web.template import TagLoader, renderer
-=======
-from twisted.web.template import Element, TagLoader, XMLFile, renderer, tags
->>>>>>> 7457030a
+from twisted.web.template import TagLoader, renderer, tags
 
 from pydoctor import epydoc2stan
 from pydoctor.model import Function
