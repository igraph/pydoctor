"""The classes that turn  L{Documentable} instances into objects we can render."""

<<<<<<< HEAD

from typing import Any, Dict, Mapping, Iterable, Iterator, List, Optional, Sequence, Union, Type
=======
from typing import Any, Dict, Iterator, List, Optional, Mapping, Sequence, Tuple, Union, Type
>>>>>>> e3a04561
import ast
import abc

from twisted.web.template import tags, renderer, Tag, Element
import astor

from twisted.web.iweb import IRenderable, ITemplateLoader, IRequest
from pydoctor import epydoc2stan, model, zopeinterface, __version__
from pydoctor.astbuilder import node2fullname
from pydoctor.templatewriter import util, TemplateLookup, TemplateElement
from pydoctor.templatewriter.pages.table import ChildTable
from pydoctor.templatewriter.pages.sidebar import SideBar

def objects_order(o: model.Documentable) -> Tuple[int, int, str]: 
    """
    Function to use as the value of standard library's L{sorted} function C{key} argument
    such that the objects are sorted by: Privacy, Kind and Name.

    Example::

        children = sorted((o for o in ob.contents.values() if o.isVisible),
                      key=objects_order)
    """
    return (-o.privacyClass.value, -o.kind.value if o.kind else 0, o.fullName().lower())

def format_decorators(obj: Union[model.Function, model.Attribute]) -> Iterator[Any]:
    for dec in obj.decorators or ():
        if isinstance(dec, ast.Call):
            fn = node2fullname(dec.func, obj)
            # We don't want to show the deprecated decorator;
            # it shows up as an infobox.
            if fn in ("twisted.python.deprecate.deprecated",
                      "twisted.python.deprecate.deprecatedProperty"):
                break

        text = '@' + astor.to_source(dec).strip()
        yield text, tags.br()

def signature(function: model.Function) -> str:
    """Return a nicely-formatted source-like function signature."""
    return str(function.signature)

class Nav(TemplateElement):
    """
    Common navigation header.
    """

    filename = 'nav.html'

    def __init__(self, system: model.System, loader: ITemplateLoader, template_lookup: TemplateLookup) -> None:
        super().__init__(loader)
        self.system = system
        self.template_lookup = template_lookup


class Head(TemplateElement):
    """
    Common metadata.
    """

    filename = 'head.html'

    def __init__(self, title: str, loader: ITemplateLoader) -> None:
        super().__init__(loader)
        self._title = title

    @renderer
    def title(self, request: IRequest, tag: Tag) -> str:
        return self._title


class Page(TemplateElement):
    """
    Abstract base class for output pages.

    Defines special HTML placeholders that are designed to be overriden by users:
    "header.html", "subheader.html" and "footer.html".
    """

    def __init__(self, system: model.System,
                 template_lookup: TemplateLookup,
                 loader: Optional[ITemplateLoader] = None):
        self.system = system
        self.template_lookup = template_lookup
        if not loader:
            loader = self.lookup_loader(template_lookup)
        super().__init__(loader)

    def render(self, request: None) -> Tag:
        tag: Tag
        tag, = super().render(request)
        tag.fillSlots(**self.slot_map)
        return tag

    @property
    def slot_map(self) -> Dict[str, str]:
        system = self.system

        if system.options.projecturl:
            project_tag = tags.a(href=system.options.projecturl, class_="projecthome")
        else:
            project_tag = tags.transparent
        project_tag(system.projectname)

        return dict(
            project=project_tag,
            pydoctor_version=__version__,
            buildtime=system.buildtime.strftime("%Y-%m-%d %H:%M:%S"),
        )

    @abc.abstractmethod
    def title(self) -> str:
        raise NotImplementedError()

    @renderer
    def head(self, request: IRequest, tag: Tag) -> IRenderable:
        return Head(self.title(), Head.lookup_loader(self.template_lookup))

    @renderer
    def nav(self, request: IRequest, tag: Tag) -> IRenderable:
        return Nav(self.system, Nav.lookup_loader(self.template_lookup), 
                   template_lookup=self.template_lookup)

    @renderer
    def header(self, request: IRequest, tag: Tag) -> IRenderable:
        return Element(self.template_lookup.get_loader('header.html'))

    @renderer
    def subheader(self, request: IRequest, tag: Tag) -> IRenderable:
        return Element(self.template_lookup.get_loader('subheader.html'))

    @renderer
    def footer(self, request: IRequest, tag: Tag) -> IRenderable:
        return Element(self.template_lookup.get_loader('footer.html'))


class CommonPage(Page):

    filename = 'common.html'
    ob: model.Documentable

    def __init__(self, ob: model.Documentable, template_lookup: TemplateLookup, docgetter: Optional[util.DocGetter]=None):
        super().__init__(ob.system, template_lookup)
        self.ob = ob
        if docgetter is None:
            docgetter = util.DocGetter()
        self.docgetter = docgetter

    @property
    def page_url(self) -> str:
        return self.ob.page_object.url

    def title(self):
        return self.ob.fullName()

    def heading(self):
        return tags.h1(class_=util.css_class(self.ob))(
            tags.code(self.namespace(self.ob))
            )

    def category(self) -> str:
        kind = self.ob.kind
        assert kind is not None
        return f"{epydoc2stan.format_kind(kind).lower()} documentation"

    def namespace(self, obj: model.Documentable) -> Sequence[Union[Tag, str]]:
        page_url = self.page_url
        parts: List[Union[Tag, str]] = []
        ob: Optional[model.Documentable] = obj
        while ob:
            if ob.documentation_location is model.DocLocation.OWN_PAGE:
                if parts:
                    parts.extend(['.', tags.wbr])
                parts.append(tags.code(epydoc2stan.taglink(ob, page_url, ob.name)))
            ob = ob.parent
        parts.reverse()
        return parts

    @renderer
    def deprecated(self, request, tag):
        if hasattr(self.ob, "_deprecated_info"):
            return (tags.div(self.ob._deprecated_info, role="alert", class_="deprecationNotice alert alert-warning"),)
        else:
            return ()

    @renderer
    def source(self, request, tag):
        sourceHref = util.srclink(self.ob)
        if not sourceHref:
            return ()
        return tag(href=sourceHref)

    @renderer
    def inhierarchy(self, request, tag):
        return ()

    def extras(self):
        return []

    def docstring(self):
        return self.docgetter.get(self.ob)

    def children(self):
        return sorted(
            (o for o in self.ob.contents.values() if o.isVisible),
            key=objects_order)

    def packageInitTable(self):
        return ()

    @renderer
    def baseTables(self, request, tag):
        return ()

    def mainTable(self):
        children = self.children()
        if children:
            return ChildTable(self.docgetter, self.ob, children,
                    ChildTable.lookup_loader(self.template_lookup))
        else:
            return ()

    def methods(self):
        return sorted((o for o in self.ob.contents.values()
                       if o.documentation_location is model.DocLocation.PARENT_PAGE and o.isVisible), 
                      key=objects_order)

    def childlist(self):
        from pydoctor.templatewriter.pages.attributechild import AttributeChild
        from pydoctor.templatewriter.pages.functionchild import FunctionChild

        r = []

        func_loader = FunctionChild.lookup_loader(self.template_lookup)
        attr_loader = AttributeChild.lookup_loader(self.template_lookup)

        for c in self.methods():
            if isinstance(c, model.Function):
                r.append(FunctionChild(self.docgetter, c, self.functionExtras(c), func_loader))
            else:
                r.append(AttributeChild(self.docgetter, c, self.functionExtras(c), attr_loader))
        return r

    def functionExtras(self, data):
        return []

    def functionBody(self, data):
        return self.docgetter.get(data)

    @renderer
    def maindivclass(self, request: IRequest, tag: Tag) -> str:
        return 'nosidebar' if self.ob.system.options.nosidebar else ''

    @renderer
    def sidebarcontainer(self, request: IRequest, tag: Tag) -> Union[Tag, str]:
        if self.ob.system.options.nosidebar:
            return ""
        else:
            # error: Returning Any from function declared to return "Tag"
            return tag.fillSlots(sidebar=SideBar(docgetter=self.docgetter, # type: ignore[no-any-return]
                                 ob=self.ob, template_lookup=self.template_lookup))

    @property
    def slot_map(self) -> Dict[str, str]:
        slot_map = super().slot_map
        slot_map.update(
            heading=self.heading(),
            category=self.category(),
            extras=self.extras(),
            docstring=self.docstring(),
            mainTable=self.mainTable(),
            packageInitTable=self.packageInitTable(),
            childlist=self.childlist(),
        )
        return slot_map


class ModulePage(CommonPage):
    def extras(self):
        r = super().extras()

        sourceHref = util.srclink(self.ob)
        if sourceHref:
            r.append(tags.a("(source)", href=sourceHref, class_="sourceLink"))

        return r


class PackagePage(ModulePage):
    def children(self):
        return sorted(
            (o for o in self.ob.contents.values()
             if isinstance(o, model.Module) and o.isVisible),
            key=objects_order)

    def packageInitTable(self):
        children = sorted(
            (o for o in self.ob.contents.values()
             if not isinstance(o, model.Module) and o.isVisible),
            key=objects_order)
        if children:
            loader = ChildTable.lookup_loader(self.template_lookup)
            return [
                tags.p("From ", tags.code("__init__.py"), ":", class_="fromInitPy"),
                ChildTable(self.docgetter, self.ob, children, loader)
                ]
        else:
            return ()

    def methods(self):
        return [o for o in self.ob.contents.values()
                if o.documentation_location is model.DocLocation.PARENT_PAGE
                and o.isVisible]


def assembleList(system: model.System, label: str, lst: Iterable[str], idbase: str, page_url: str) -> Optional[Sequence[Union[str, Tag]]]:
    """
    Convert list of object names into a stan tree with clickable links. 
    """
    lst2 = []
    for name in lst:
        o = system.allobjects.get(name)
        if o is None or o.isVisible:
            lst2.append(name)
    lst = lst2
    if not lst:
        return None
    def one(item):
        if item in system.allobjects:
            return tags.code(epydoc2stan.taglink(system.allobjects[item], page_url))
        else:
            return item
    def commasep(items):
        r = []
        for item in items:
            r.append(one(item))
            r.append(', ')
        del r[-1]
        return r
    p = [label]
    p.extend(commasep(lst))
    return p


class ClassPage(CommonPage):

    ob: model.Class

    def __init__(self, ob: model.Documentable, template_lookup: TemplateLookup, 
                 docgetter: Optional[util.DocGetter] = None):
        super().__init__(ob, template_lookup, docgetter)
        self.baselists = []
        for baselist in util.nested_bases(self.ob):
            attrs = util.unmasked_attrs(baselist)
            if attrs:
                self.baselists.append((baselist, attrs))
        self.overridenInCount = 0

    def extras(self):
        r = super().extras()

        sourceHref = util.srclink(self.ob)
        if sourceHref:
            source = (" ", tags.a("(source)", href=sourceHref, class_="sourceLink"))
        else:
            source = tags.transparent
        r.append(tags.p(tags.code(
            tags.span("class", class_='py-keyword'), " ",
            tags.span(self.ob.name, class_='py-defname'),
            self.classSignature(), ":", source
            )))

        scs = sorted(self.ob.subclasses, key=objects_order)
        if not scs:
            return r
        p = assembleList(self.ob.system, "Known subclasses: ",
                         [o.fullName() for o in scs], "moreSubclasses", self.page_url)
        if p is not None:
            r.append(tags.p(p))
        return r

    def classSignature(self) -> Sequence[Union[Tag, str]]:
        r = []
        zipped = list(zip(self.ob.rawbases, self.ob.bases, self.ob.baseobjects))
        if zipped:
            r.append('(')
            for idx, (name, full_name, base) in enumerate(zipped):
                if idx != 0:
                    r.append(', ')

                if base is None:
                    # External class.
                    url = self.ob.system.intersphinx.getLink(full_name)
                else:
                    # Internal class.
                    url = base.url

                if url is None:
                    tag = tags.span
                else:
                    tag = tags.a(href=url)
                r.append(tag(name, title=full_name))
            r.append(')')
        return r

    @renderer
    def inhierarchy(self, request, tag):
        return tag(href="classIndex.html#"+self.ob.fullName())

    @renderer
    def baseTables(self, request, item):
        baselists = self.baselists[:]
        if not baselists:
            return []
        if baselists[0][0][0] == self.ob:
            del baselists[0]
        loader = ChildTable.lookup_loader(self.template_lookup)
        return [item.clone().fillSlots(
                          baseName=self.baseName(b),
                          baseTable=ChildTable(self.docgetter, self.ob,
                                               sorted(attrs, key=objects_order),
                                               loader))
                for b, attrs in baselists]

    def baseName(self, data: Tuple[model.Class, ...]) -> List[str]:
        page_url = self.page_url
        r = []
        source_base = data[0]
        r.append(tags.code(epydoc2stan.taglink(source_base, page_url, source_base.name)))
        bases_to_mention = data[1:-1]
        if bases_to_mention:
            tail = []
            for b in reversed(bases_to_mention):
                tail.append(tags.code(epydoc2stan.taglink(b, page_url, b.name)))
                tail.append(', ')
            del tail[-1]
            r.extend([' (via ', tail, ')'])
        return r

    def functionExtras(self, ob):
        page_url = self.page_url
        r = []
        for b in self.ob.allbases(include_self=False):
            if ob.name not in b.contents:
                continue
            overridden = b.contents[ob.name]
            r.append(tags.div(class_="interfaceinfo")(
                'overrides ', tags.code(epydoc2stan.taglink(overridden, page_url))))
            break
<<<<<<< HEAD
        ocs = sorted(util.overriding_subclasses(self.ob, data.name), key=lambda o:o.fullName().lower())
=======
        ocs = sorted(overriding_subclasses(self.ob, ob.name), key=objects_order)
>>>>>>> e3a04561
        if ocs:
            self.overridenInCount += 1
            idbase = 'overridenIn' + str(self.overridenInCount)
            l = assembleList(self.ob.system, 'overridden in ',
                             [o.fullName() for o in ocs], idbase, self.page_url)
            if l is not None:
                r.append(tags.div(class_="interfaceinfo")(l))
        return r


class ZopeInterfaceClassPage(ClassPage):
    ob: zopeinterface.ZopeInterfaceClass
    
    def extras(self):
        r = [super().extras()]
        if self.ob.isinterface:
            namelist = [o.fullName() for o in 
                        sorted(self.ob.implementedby_directly, key=objects_order)]
            label = 'Known implementations: '
        else:
            namelist = sorted(self.ob.implements_directly, key=lambda x:x.lower())
            label = 'Implements interfaces: '
        if namelist:
            l = assembleList(self.ob.system, label, namelist, "moreInterface",
                             self.page_url)
            if l is not None:
                r.append(tags.p(l))
        return r

    def interfaceMeth(self, methname):
        system = self.ob.system
        for interface in self.ob.allImplementedInterfaces:
            if interface in system.allobjects:
                io = system.allobjects[interface]
                for io2 in io.allbases(include_self=True):
                    if methname in io2.contents:
                        return io2.contents[methname]
        return None

    def functionExtras(self, data):
        imeth = self.interfaceMeth(data.name)
        r = []
        if imeth:
            r.append(tags.div(class_="interfaceinfo")('from ', tags.code(
                epydoc2stan.taglink(imeth, self.page_url, imeth.parent.fullName())
                )))
        r.extend(super().functionExtras(data))
        return r

commonpages: Mapping[str, Type[CommonPage]] = {
    'Module': ModulePage,
    'Package': PackagePage,
    'Class': ClassPage,
    'ZopeInterfaceClass': ZopeInterfaceClassPage,
}
"""List all page classes: ties documentable class name with the page class used for rendering"""<|MERGE_RESOLUTION|>--- conflicted
+++ resolved
@@ -1,11 +1,5 @@
 """The classes that turn  L{Documentable} instances into objects we can render."""
-
-<<<<<<< HEAD
-
-from typing import Any, Dict, Mapping, Iterable, Iterator, List, Optional, Sequence, Union, Type
-=======
-from typing import Any, Dict, Iterator, List, Optional, Mapping, Sequence, Tuple, Union, Type
->>>>>>> e3a04561
+from typing import Any, Dict, Iterable, Iterator, List, Optional, Mapping, Sequence, Tuple, Union, Type
 import ast
 import abc
 
@@ -455,11 +449,7 @@
             r.append(tags.div(class_="interfaceinfo")(
                 'overrides ', tags.code(epydoc2stan.taglink(overridden, page_url))))
             break
-<<<<<<< HEAD
-        ocs = sorted(util.overriding_subclasses(self.ob, data.name), key=lambda o:o.fullName().lower())
-=======
-        ocs = sorted(overriding_subclasses(self.ob, ob.name), key=objects_order)
->>>>>>> e3a04561
+        ocs = sorted(util.overriding_subclasses(self.ob, ob.name), key=objects_order)
         if ocs:
             self.overridenInCount += 1
             idbase = 'overridenIn' + str(self.overridenInCount)
