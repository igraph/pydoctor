--- conflicted
+++ resolved
@@ -431,12 +431,8 @@
         return [item.clone().fillSlots(
                           baseName=self.baseName(b),
                           baseTable=ChildTable(self.docgetter, self.ob,
-<<<<<<< HEAD
-                                               sorted(attrs, key=lambda o:(-o.privacyClass.value, o.fullName()))))
-=======
-                                               sorted(attrs, key=lambda o:-o.privacyClass.value),
+                                               sorted(attrs, key=lambda o:(-o.privacyClass.value, o.fullName()),
                                                loader))
->>>>>>> 0d68bac2
                 for b, attrs in baselists]
 
     def baseName(self, data):
