"""Classes that generate the summary pages."""

from typing import Dict, Iterable, List, Sequence, Tuple, Type, Union, cast

from pydoctor import epydoc2stan, model, __version__
from pydoctor.templatewriter import TemplateLookup
from pydoctor.templatewriter.pages import Page
from twisted.web.template import Element, Tag, TagLoader, renderer, tags


def moduleSummary(modorpack, page_url):
    r = tags.li(
        tags.code(epydoc2stan.taglink(modorpack, page_url)), ' - ',
        epydoc2stan.format_summary(modorpack)
        )
    if modorpack.isPrivate:
        r(class_='private')
    if not isinstance(modorpack, model.Package):
        return r
    contents = [m for m in modorpack.contents.values()
                if m.isVisible and m.name != '__init__']
    if not contents:
        return r
    ul = tags.ul()
    for m in sorted(contents, key=lambda m:m.fullName()):
        ul(moduleSummary(m, page_url))
    return r(ul)

def _lckey(x):
    return (x.fullName().lower(), x.fullName())

class ModuleIndexPage(Page):

<<<<<<< HEAD
=======
class ModuleIndexPage(util.Page):
>>>>>>> e32d0bac
    filename = 'moduleIndex.html'

    def __init__(self, system: model.System, template_lookup: TemplateLookup):

<<<<<<< HEAD
        # Override L{Page.loader} because here the page L{filename}
        # does not equal the template filename. 
        super().__init__(system=system, template_lookup=template_lookup, 
            loader=template_lookup.get_template('summary.html').loader )

    @renderer
    def project(self, request, tag):
        return self.system.projectname

    def title(self):
        return "Module Index"
=======
    @renderer
    def title(self, request, tag):
        return tag.clear()("Module Index")
>>>>>>> e32d0bac

    @renderer
    def stuff(self, request, tag):
        r = []
        for o in self.system.rootobjects:
            r.append(moduleSummary(o, self.filename))
        return tag.clear()(r)
    @renderer
    def heading(self, request, tag):
        return tag().clear()("Module Index")

def findRootClasses(
        system: model.System
        ) -> Sequence[Tuple[str, Union[model.Class, Sequence[model.Class]]]]:
    roots: Dict[str, Union[model.Class, List[model.Class]]] = {}
    for cls in system.objectsOfType(model.Class):
        if ' ' in cls.name or not cls.isVisible:
            continue
        if cls.bases:
            for n, b in zip(cls.bases, cls.baseobjects):
                if b is None or not b.isVisible:
                    cast(List[model.Class], roots.setdefault(n, [])).append(cls)
                elif b.system is not system:
                    roots[b.fullName()] = b
        else:
            roots[cls.fullName()] = cls
    return sorted(roots.items(), key=lambda x:x[0].lower())

def isPrivate(obj: model.Documentable) -> bool:
    """Is the object itself private or does it live in a private context?"""

    while not obj.isPrivate:
        parent = obj.parent
        if parent is None:
            return False
        obj = parent

    return True

def isClassNodePrivate(cls: model.Class) -> bool:
    """Are a class and all its subclasses are private?"""

    if not isPrivate(cls):
        return False

    for sc in cls.subclasses:
        if not isClassNodePrivate(sc):
            return False

    return True

def subclassesFrom(hostsystem, cls, anchors, page_url):
    r = tags.li()
    if isClassNodePrivate(cls):
        r(class_='private')
    name = cls.fullName()
    if name not in anchors:
        r(tags.a(name=name))
        anchors.add(name)
    r(tags.code(epydoc2stan.taglink(cls, page_url)), ' - ',
      epydoc2stan.format_summary(cls))
    scs = [sc for sc in cls.subclasses if sc.system is hostsystem and ' ' not in sc.fullName()
           and sc.isVisible]
    if len(scs) > 0:
        ul = tags.ul()
        for sc in sorted(scs, key=_lckey):
            ul(subclassesFrom(hostsystem, sc, anchors, page_url))
        r(ul)
    return r

<<<<<<< HEAD
class ClassIndexPage(Page):

=======
class ClassIndexPage(util.Page):
>>>>>>> e32d0bac
    filename = 'classIndex.html'

    def __init__(self, system: model.System, template_lookup: TemplateLookup):

<<<<<<< HEAD
        # Override L{Page.loader} because here the page L{filename}
        # does not equal the template filename. 
        super().__init__(system=system, template_lookup=template_lookup, 
            loader=template_lookup.get_template('summary.html').loader )

    def title(self):
        return "Class Hierarchy"
=======
    @renderer
    def title(self, request, tag):
        return tag.clear()("Class Hierarchy")
>>>>>>> e32d0bac

    @renderer
    def stuff(self, request, tag):
        t = tag
        anchors = set()
        for b, o in findRootClasses(self.system):
            if isinstance(o, model.Class):
                t(subclassesFrom(self.system, o, anchors, self.filename))
            else:
                item = tags.li(tags.code(b))
                if all(isClassNodePrivate(sc) for sc in o):
                    # This is an external class used only by private API;
                    # mark the whole node private.
                    item(class_='private')
                if o:
                    ul = tags.ul()
                    for sc in sorted(o, key=_lckey):
                        ul(subclassesFrom(self.system, sc, anchors, self.filename))
                    item(ul)
                t(item)
        return t

    @renderer
    def heading(self, request, tag):
        return tag.clear()("Class Hierarchy")


class LetterElement(Element):

    def __init__(self, loader, initials, letter):
        super().__init__(loader=loader)
        self.initials = initials
        self.my_letter = letter

    @renderer
    def letter(self, request, tag):
        return tag(self.my_letter)

    @renderer
    def letterlinks(self, request, tag):
        letterlinks = []
        for initial in sorted(self.initials):
            if initial == self.my_letter:
                letterlinks.append(initial)
            else:
                letterlinks.append(tags.a(href='#'+initial)(initial))
            letterlinks.append(' - ')
        if letterlinks:
            del letterlinks[-1]
        return tag(letterlinks)

    @renderer
    def names(self, request, tag):
        def link(obj: model.Documentable) -> Tag:
            # The "data-type" attribute helps doc2dash figure out what
            # category (class, method, etc.) an object belongs to.
            tag: Tag = tags.code(
                epydoc2stan.taglink(obj, NameIndexPage.filename),
                **{"data-type": obj.kind}
                )
            return tag
        name2obs = {}
        for obj in self.initials[self.my_letter]:
            name2obs.setdefault(obj.name, []).append(obj)
        r = []
        for name in sorted(name2obs, key=lambda x:(x.lower(), x)):
            item = tag.clone()(name)
            obs = name2obs[name]
            if all(isPrivate(ob) for ob in obs):
                item(class_='private')
            if len(obs) == 1:
                item(' - ', link(obs[0]))
            else:
                ul = tags.ul()
                for ob in sorted(obs, key=_lckey):
                    subitem = tags.li(link(ob))
                    if isPrivate(ob):
                        subitem(class_='private')
                    ul(subitem)
                item(ul)
            r.append(item)
        return r


<<<<<<< HEAD
class NameIndexPage(Page):
=======
class NameIndexPage(util.Page):
    filename = 'nameIndex.html'
>>>>>>> e32d0bac

    filename = 'nameIndex.html'

<<<<<<< HEAD
    def __init__(self, system, template_lookup):
        super().__init__(system=system, template_lookup=template_lookup)
        self.initials = {}
=======
    def __init__(self, system: model.System):
        super().__init__(system)
        self.initials: Dict[str, List[model.Documentable]] = {}
>>>>>>> e32d0bac
        for ob in self.system.allobjects.values():
            if ob.isVisible:
                self.initials.setdefault(ob.name[0].upper(), []).append(ob)


    def title(self):
        return "Index of Names"

    @renderer
    def heading(self, request, tag):
        return tag.clear()("Index of Names")

    @renderer
    def index(self, request, tag):
        r = []
        for i in sorted(self.initials):
            r.append(LetterElement(TagLoader(tag), self.initials, i))
        return r


<<<<<<< HEAD
class IndexPage(Page):
=======
class IndexPage(util.Page):
    filename = 'index.html'

    @property
    def loader(self):
        return XMLFile(util.templatefilepath('index.html'))
>>>>>>> e32d0bac

    filename = 'index.html'

    @renderer
    def title(self, request, tag):
        return tag.clear()(f"API Documentation for {self.system.projectname}")

<<<<<<< HEAD
    def title(self):
        return f"API Documentation for {self.system.projectname}"
=======
    # Deprecated: pydoctor's templates no longer use this, but it is kept
    #             for now to not break customized templates like Twisted's.
    @renderer
    def project_link(self, request, tag):
        return self.project_tag

    @renderer
    def recentChanges(self, request, tag):
        return ()

    @renderer
    def problemObjects(self, request, tag):
        return ()
>>>>>>> e32d0bac

    @renderer
    def onlyIfOneRoot(self, request, tag):
        if len(self.system.rootobjects) != 1:
            return []
        else:
            root, = self.system.rootobjects
            return tag.clear()(
                "Start at ", tags.code(epydoc2stan.taglink(root, self.filename)),
                ", the root ", root.kind.lower(), ".")

    @renderer
    def onlyIfMultipleRoots(self, request, tag):
        if len(self.system.rootobjects) == 1:
            return []
        else:
            return tag

    @renderer
    def roots(self, request, tag):
        r = []
        for o in self.system.rootobjects:
            r.append(tag.clone().fillSlots(root=tags.code(
                epydoc2stan.taglink(o, self.filename)
                )))
        return r

    @renderer
    def rootkind(self, request, tag):
        rootkinds = {}
        for o in self.system.rootobjects:
            rootkinds[o.kind.lower() + 's']  = 1
        return tag.clear()('/'.join(sorted(rootkinds)))

    @renderer
    def version(self, request, tag):
        return __version__

    @renderer
    def buildtime(self, request, tag):
        return self.system.buildtime.strftime("%Y-%m-%d %H:%M:%S")


def hasdocstring(ob):
    for source in ob.docsources():
        if source.docstring is not None:
            return True
    return False

<<<<<<< HEAD
class UndocumentedSummaryPage(Page):
    
=======
class UndocumentedSummaryPage(util.Page):
>>>>>>> e32d0bac
    filename = 'undoccedSummary.html'

    def __init__(self, system: model.System, template_lookup: TemplateLookup):
        # Override L{Page.loader} because here the page L{filename}
        # does not equal the template filename. 
        super().__init__(system=system, template_lookup=template_lookup, 
            loader=template_lookup.get_template('summary.html').loader )

    def title(self):
        return "Summary of Undocumented Objects"

    @renderer
    def heading(self, request, tag):
        return tag.clear()("Summary of Undocumented Objects")

    @renderer
    def stuff(self, request, tag):
        undoccedpublic = [o for o in self.system.allobjects.values()
                          if o.isVisible and not hasdocstring(o)]
        undoccedpublic.sort(key=lambda o:o.fullName())
        for o in undoccedpublic:
            tag(tags.li(o.kind, " - ", tags.code(epydoc2stan.taglink(o, self.filename))))
        return tag

summarypages: Iterable[Type[Page]] = [
    ModuleIndexPage,
    ClassIndexPage,
    IndexPage,
    NameIndexPage,
    UndocumentedSummaryPage,
    ]<|MERGE_RESOLUTION|>--- conflicted
+++ resolved
@@ -31,31 +31,17 @@
 
 class ModuleIndexPage(Page):
 
-<<<<<<< HEAD
-=======
-class ModuleIndexPage(util.Page):
->>>>>>> e32d0bac
     filename = 'moduleIndex.html'
 
     def __init__(self, system: model.System, template_lookup: TemplateLookup):
 
-<<<<<<< HEAD
         # Override L{Page.loader} because here the page L{filename}
         # does not equal the template filename. 
         super().__init__(system=system, template_lookup=template_lookup, 
             loader=template_lookup.get_template('summary.html').loader )
 
-    @renderer
-    def project(self, request, tag):
-        return self.system.projectname
-
     def title(self):
         return "Module Index"
-=======
-    @renderer
-    def title(self, request, tag):
-        return tag.clear()("Module Index")
->>>>>>> e32d0bac
 
     @renderer
     def stuff(self, request, tag):
@@ -126,17 +112,12 @@
         r(ul)
     return r
 
-<<<<<<< HEAD
 class ClassIndexPage(Page):
 
-=======
-class ClassIndexPage(util.Page):
->>>>>>> e32d0bac
     filename = 'classIndex.html'
 
     def __init__(self, system: model.System, template_lookup: TemplateLookup):
 
-<<<<<<< HEAD
         # Override L{Page.loader} because here the page L{filename}
         # does not equal the template filename. 
         super().__init__(system=system, template_lookup=template_lookup, 
@@ -144,11 +125,6 @@
 
     def title(self):
         return "Class Hierarchy"
-=======
-    @renderer
-    def title(self, request, tag):
-        return tag.clear()("Class Hierarchy")
->>>>>>> e32d0bac
 
     @renderer
     def stuff(self, request, tag):
@@ -233,24 +209,13 @@
         return r
 
 
-<<<<<<< HEAD
 class NameIndexPage(Page):
-=======
-class NameIndexPage(util.Page):
+
     filename = 'nameIndex.html'
->>>>>>> e32d0bac
-
-    filename = 'nameIndex.html'
-
-<<<<<<< HEAD
-    def __init__(self, system, template_lookup):
+
+    def __init__(self, system: model.System, template_lookup: TemplateLookup):
         super().__init__(system=system, template_lookup=template_lookup)
-        self.initials = {}
-=======
-    def __init__(self, system: model.System):
-        super().__init__(system)
         self.initials: Dict[str, List[model.Documentable]] = {}
->>>>>>> e32d0bac
         for ob in self.system.allobjects.values():
             if ob.isVisible:
                 self.initials.setdefault(ob.name[0].upper(), []).append(ob)
@@ -271,41 +236,12 @@
         return r
 
 
-<<<<<<< HEAD
 class IndexPage(Page):
-=======
-class IndexPage(util.Page):
+
     filename = 'index.html'
 
-    @property
-    def loader(self):
-        return XMLFile(util.templatefilepath('index.html'))
->>>>>>> e32d0bac
-
-    filename = 'index.html'
-
-    @renderer
-    def title(self, request, tag):
-        return tag.clear()(f"API Documentation for {self.system.projectname}")
-
-<<<<<<< HEAD
     def title(self):
         return f"API Documentation for {self.system.projectname}"
-=======
-    # Deprecated: pydoctor's templates no longer use this, but it is kept
-    #             for now to not break customized templates like Twisted's.
-    @renderer
-    def project_link(self, request, tag):
-        return self.project_tag
-
-    @renderer
-    def recentChanges(self, request, tag):
-        return ()
-
-    @renderer
-    def problemObjects(self, request, tag):
-        return ()
->>>>>>> e32d0bac
 
     @renderer
     def onlyIfOneRoot(self, request, tag):
@@ -355,12 +291,8 @@
             return True
     return False
 
-<<<<<<< HEAD
 class UndocumentedSummaryPage(Page):
     
-=======
-class UndocumentedSummaryPage(util.Page):
->>>>>>> e32d0bac
     filename = 'undoccedSummary.html'
 
     def __init__(self, system: model.System, template_lookup: TemplateLookup):
