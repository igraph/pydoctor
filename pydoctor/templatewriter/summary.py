"""Classes that generate the summary pages."""

<<<<<<< HEAD
from typing import Dict, List, Sequence, Tuple, Type, Union, cast
=======
from collections import defaultdict
from typing import (
    TYPE_CHECKING, DefaultDict, Dict, Iterable, List, Mapping, MutableSet,
    Sequence, Tuple, Type, Union, cast
)

from twisted.web.template import Element, Tag, TagLoader, renderer, tags
>>>>>>> 87a67ada

from pydoctor import epydoc2stan, model
from pydoctor.templatewriter import TemplateLookup
from pydoctor.templatewriter.pages import Page

if TYPE_CHECKING:
    from twisted.web.template import Flattenable


def moduleSummary(module: model.Module, page_url: str) -> Tag:
    r: Tag = tags.li(
        tags.code(epydoc2stan.taglink(module, page_url)), ' - ',
        epydoc2stan.format_summary(module)
        )
    if module.isPrivate:
        r(class_='private')
    if not isinstance(module, model.Package):
        return r
    contents = [m for m in module.contents.values()
                if isinstance(m, model.Module) and m.isVisible]
    if not contents:
        return r
    ul = tags.ul()
    def fullName(obj: model.Documentable) -> str:
        return obj.fullName()
    for m in sorted(contents, key=fullName):
        ul(moduleSummary(m, page_url))
    r(ul)
    return r

def _lckey(x: model.Documentable) -> Tuple[str, str]:
    return (x.fullName().lower(), x.fullName())

class ModuleIndexPage(Page):

    filename = 'moduleIndex.html'

    def __init__(self, system: model.System, template_lookup: TemplateLookup):

        # Override L{Page.loader} because here the page L{filename}
        # does not equal the template filename.
        super().__init__(system=system, template_lookup=template_lookup,
            loader=template_lookup.get_loader('summary.html') )

    def title(self) -> str:
        return "Module Index"

    @renderer
    def stuff(self, request: object, tag: Tag) -> Tag:
        tag.clear()
        tag([moduleSummary(o, self.filename) for o in self.system.rootobjects])
        return tag

    @renderer
    def heading(self, request: object, tag: Tag) -> Tag:
        tag().clear()
        tag("Module Index")
        return tag

def findRootClasses(
        system: model.System
        ) -> Sequence[Tuple[str, Union[model.Class, Sequence[model.Class]]]]:
    roots: Dict[str, Union[model.Class, List[model.Class]]] = {}
    for cls in system.objectsOfType(model.Class):
        if ' ' in cls.name or not cls.isVisible:
            continue
        if cls.bases:
            for n, b in zip(cls.bases, cls.baseobjects):
                if b is None or not b.isVisible:
                    cast(List[model.Class], roots.setdefault(n, [])).append(cls)
                elif b.system is not system:
                    roots[b.fullName()] = b
        else:
            roots[cls.fullName()] = cls
    return sorted(roots.items(), key=lambda x:x[0].lower())

def isPrivate(obj: model.Documentable) -> bool:
    """Is the object itself private or does it live in a private context?"""

    while not obj.isPrivate:
        parent = obj.parent
        if parent is None:
            return False
        obj = parent

    return True

def isClassNodePrivate(cls: model.Class) -> bool:
    """Are a class and all its subclasses are private?"""

    if not isPrivate(cls):
        return False

    for sc in cls.subclasses:
        if not isClassNodePrivate(sc):
            return False

    return True

def subclassesFrom(
        hostsystem: model.System,
        cls: model.Class,
        anchors: MutableSet[str],
        page_url: str
        ) -> Tag:
    r: Tag = tags.li()
    if isClassNodePrivate(cls):
        r(class_='private')
    name = cls.fullName()
    if name not in anchors:
        r(tags.a(name=name))
        anchors.add(name)
    r(tags.code(epydoc2stan.taglink(cls, page_url)), ' - ',
      epydoc2stan.format_summary(cls))
    scs = [sc for sc in cls.subclasses if sc.system is hostsystem and ' ' not in sc.fullName()
           and sc.isVisible]
    if len(scs) > 0:
        ul = tags.ul()
        for sc in sorted(scs, key=_lckey):
            ul(subclassesFrom(hostsystem, sc, anchors, page_url))
        r(ul)
    return r

class ClassIndexPage(Page):

    filename = 'classIndex.html'

    def __init__(self, system: model.System, template_lookup: TemplateLookup):

        # Override L{Page.loader} because here the page L{filename}
        # does not equal the template filename.
        super().__init__(system=system, template_lookup=template_lookup,
            loader=template_lookup.get_loader('summary.html') )

    def title(self) -> str:
        return "Class Hierarchy"

    @renderer
    def stuff(self, request: object, tag: Tag) -> Tag:
        t = tag
        anchors: MutableSet[str] = set()
        for b, o in findRootClasses(self.system):
            if isinstance(o, model.Class):
                t(subclassesFrom(self.system, o, anchors, self.filename))
            else:
                item = tags.li(tags.code(b))
                if all(isClassNodePrivate(sc) for sc in o):
                    # This is an external class used only by private API;
                    # mark the whole node private.
                    item(class_='private')
                if o:
                    ul = tags.ul()
                    for sc in sorted(o, key=_lckey):
                        ul(subclassesFrom(self.system, sc, anchors, self.filename))
                    item(ul)
                t(item)
        return t

    @renderer
    def heading(self, request: object, tag: Tag) -> Tag:
        tag.clear()
        tag("Class Hierarchy")
        return tag


class LetterElement(Element):

    def __init__(self,
            loader: TagLoader,
            initials: Mapping[str, Sequence[model.Documentable]],
            letter: str
            ):
        super().__init__(loader=loader)
        self.initials = initials
        self.my_letter = letter

    @renderer
    def letter(self, request: object, tag: Tag) -> Tag:
        tag(self.my_letter)
        return tag

    @renderer
    def letterlinks(self, request: object, tag: Tag) -> Tag:
        letterlinks: List["Flattenable"] = []
        for initial in sorted(self.initials):
            if initial == self.my_letter:
                letterlinks.append(initial)
            else:
                letterlinks.append(tags.a(href='#'+initial)(initial))
            letterlinks.append(' - ')
        if letterlinks:
            del letterlinks[-1]
        tag(letterlinks)
        return tag

    @renderer
    def names(self, request: object, tag: Tag) -> "Flattenable":
        def link(obj: model.Documentable) -> Tag:
            # The "data-type" attribute helps doc2dash figure out what
            # category (class, method, etc.) an object belongs to.
            attributes = {}
            if obj.kind:
                attributes["data-type"] = epydoc2stan.format_kind(obj.kind)
            return tags.code(
                epydoc2stan.taglink(obj, NameIndexPage.filename), **attributes
                )
        name2obs: DefaultDict[str, List[model.Documentable]] = defaultdict(list)
        for obj in self.initials[self.my_letter]:
            name2obs[obj.name].append(obj)
        r = []
        for name in sorted(name2obs, key=lambda x:(x.lower(), x)):
            item: Tag = tag.clone()(name)
            obs = name2obs[name]
            if all(isPrivate(ob) for ob in obs):
                item(class_='private')
            if len(obs) == 1:
                item(' - ', link(obs[0]))
            else:
                ul = tags.ul()
                for ob in sorted(obs, key=_lckey):
                    subitem = tags.li(link(ob))
                    if isPrivate(ob):
                        subitem(class_='private')
                    ul(subitem)
                item(ul)
            r.append(item)
        return r


class NameIndexPage(Page):

    filename = 'nameIndex.html'

    def __init__(self, system: model.System, template_lookup: TemplateLookup):
        super().__init__(system=system, template_lookup=template_lookup)
        self.initials: Dict[str, List[model.Documentable]] = {}
        for ob in self.system.allobjects.values():
            if ob.isVisible:
                self.initials.setdefault(ob.name[0].upper(), []).append(ob)


    def title(self) -> str:
        return "Index of Names"

    @renderer
    def heading(self, request: object, tag: Tag) -> Tag:
        return tag.clear()("Index of Names")

    @renderer
    def index(self, request: object, tag: Tag) -> "Flattenable":
        r = []
        for i in sorted(self.initials):
            r.append(LetterElement(TagLoader(tag), self.initials, i))
        return r


class IndexPage(Page):

    filename = 'index.html'

    def title(self) -> str:
        return f"API Documentation for {self.system.projectname}"

    @renderer
    def onlyIfOneRoot(self, request: object, tag: Tag) -> "Flattenable":
        if len(self.system.rootobjects) != 1:
            return []
        else:
            root, = self.system.rootobjects
            return tag.clear()(
                "Start at ", tags.code(epydoc2stan.taglink(root, self.filename)),
                ", the root ", epydoc2stan.format_kind(root.kind).lower(), ".")

    @renderer
    def onlyIfMultipleRoots(self, request: object, tag: Tag) -> "Flattenable":
        if len(self.system.rootobjects) == 1:
            return []
        else:
            return tag

    @renderer
    def roots(self, request: object, tag: Tag) -> "Flattenable":
        r = []
        for o in self.system.rootobjects:
            r.append(tag.clone().fillSlots(root=tags.code(
                epydoc2stan.taglink(o, self.filename)
                )))
        return r

    @renderer
    def rootkind(self, request: object, tag: Tag) -> Tag:
        return tag.clear()('/'.join(sorted(
             epydoc2stan.format_kind(o.kind, plural=True).lower()
             for o in self.system.rootobjects
             )))


def hasdocstring(ob: model.Documentable) -> bool:
    for source in ob.docsources():
        if source.docstring is not None:
            return True
    return False

class UndocumentedSummaryPage(Page):

    filename = 'undoccedSummary.html'

    def __init__(self, system: model.System, template_lookup: TemplateLookup):
        # Override L{Page.loader} because here the page L{filename}
        # does not equal the template filename.
        super().__init__(system=system, template_lookup=template_lookup,
            loader=template_lookup.get_loader('summary.html') )

    def title(self) -> str:
        return "Summary of Undocumented Objects"

    @renderer
    def heading(self, request: object, tag: Tag) -> Tag:
        return tag.clear()("Summary of Undocumented Objects")

    @renderer
    def stuff(self, request: object, tag: Tag) -> Tag:
        undoccedpublic = [o for o in self.system.allobjects.values()
                          if o.isVisible and not hasdocstring(o)]
        undoccedpublic.sort(key=lambda o:o.fullName())
        for o in undoccedpublic:
            kind = o.kind
            assert kind is not None  # 'kind is None' makes the object invisible
            tag(tags.li(
                epydoc2stan.format_kind(kind), " - ",
                tags.code(epydoc2stan.taglink(o, self.filename))
                ))
        return tag

summarypages: List[Type[Page]] = [
    ModuleIndexPage,
    ClassIndexPage,
    IndexPage,
    NameIndexPage,
    UndocumentedSummaryPage,
    ]<|MERGE_RESOLUTION|>--- conflicted
+++ resolved
@@ -1,16 +1,12 @@
 """Classes that generate the summary pages."""
 
-<<<<<<< HEAD
-from typing import Dict, List, Sequence, Tuple, Type, Union, cast
-=======
 from collections import defaultdict
 from typing import (
-    TYPE_CHECKING, DefaultDict, Dict, Iterable, List, Mapping, MutableSet,
+    TYPE_CHECKING, DefaultDict, Dict, List, Mapping, MutableSet,
     Sequence, Tuple, Type, Union, cast
 )
 
 from twisted.web.template import Element, Tag, TagLoader, renderer, tags
->>>>>>> 87a67ada
 
 from pydoctor import epydoc2stan, model
 from pydoctor.templatewriter import TemplateLookup
