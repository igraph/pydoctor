--- conflicted
+++ resolved
@@ -72,14 +72,4 @@
     warnings.warn("pydoctor.templatewriter.util.templatefile() "
         "is deprecated and returns None. It will be remove in future versions. "
         "Please use the templating system.")
-<<<<<<< HEAD
-    return None
-
-def templatefilepath(filename: str) -> None:
-    """Deprecated: can be removed once Twisted stops using this."""
-    warnings.warn("pydoctor.templatewriter.util.templatefilepath() "
-        "is deprecated and returns None. It will be remove in future versions. "
-        "Please use the templating system.")
-=======
->>>>>>> c7d8f9f8
     return None