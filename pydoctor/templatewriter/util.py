"""Miscellaneous utilities."""

from __future__ import print_function

import os
import urllib

from pydoctor import model
from twisted.python.filepath import FilePath
from twisted.web.template import tags

<<<<<<< HEAD
=======
import os
from six.moves.urllib.parse import quote
>>>>>>> a80c1f8c

def link(o):
    if not o.isVisible:
        o.system.msg("html", "don't link to %s"%o.fullName())
    return o.system.urlprefix+quote(o.fullName()+'.html')

def srclink(o):
    return o.sourceHref

def templatefile(filename):
    abspath = os.path.abspath(__file__)
    pydoctordir = os.path.dirname(os.path.dirname(abspath))
    return os.path.join(pydoctordir, 'templates', filename)

def templatefilepath(filename):
    return FilePath(templatefile(filename))

def fillSlots(tag, **kw):
    for k, v in kw.items():
        tag = tag.fillSlots(k, v)
    return tag

def taglink(o, label=None):
    if not o.isVisible:
        o.system.msg("html", "don't link to %s"%o.fullName())
    if label is None:
        label = o.fullName()
    if o.documentation_location == model.DocLocation.PARENT_PAGE:
        p = o.parent
        if isinstance(p, model.Module) and p.name == '__init__':
            p = p.parent
        linktext = link(p) + '#' + quote(o.name)
    elif o.documentation_location == model.DocLocation.OWN_PAGE:
        linktext = link(o)
    else:
        raise AssertionError(
            "Unknown documentation_location: %s" % o.documentation_location)
    # Create a link to the object, with a "data-type" attribute which says what
    # kind of object it is (class, etc). This helps doc2dash figure out what it
    # is.
    return tags.a(href=linktext, class_="code", **{"data-type":o.kind})(label)<|MERGE_RESOLUTION|>--- conflicted
+++ resolved
@@ -9,11 +9,8 @@
 from twisted.python.filepath import FilePath
 from twisted.web.template import tags
 
-<<<<<<< HEAD
-=======
 import os
 from six.moves.urllib.parse import quote
->>>>>>> a80c1f8c
 
 def link(o):
     if not o.isVisible:
