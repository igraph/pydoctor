"""The command-line parsing and entry point."""

from optparse import SUPPRESS_HELP, Option, OptionParser, OptionValueError, Values
from pathlib import Path
from typing import TYPE_CHECKING, List, Sequence, Tuple, Type, TypeVar, cast
import datetime
import os
import sys
<<<<<<< HEAD
import warnings
=======
from inspect import getmodulename
>>>>>>> 436f68f4

from pydoctor.themes import get_themes
from pydoctor import model, zopeinterface, __version__
from pydoctor.templatewriter import IWriter, TemplateError, TemplateLookup
from pydoctor.sphinx import (MAX_AGE_HELP, USER_INTERSPHINX_CACHE,
                             SphinxInventoryWriter, prepareCache)
from pydoctor.epydoc.markup import get_supported_docformats

if TYPE_CHECKING:
    from typing_extensions import NoReturn
else:
    NoReturn = None

# Newer APIs from importlib_resources should arrive to stdlib importlib.resources in Python 3.9.
if sys.version_info < (3, 9):
    import importlib_resources
else:
    import importlib.resources as importlib_resources

BUILDTIME_FORMAT = '%Y-%m-%d %H:%M:%S'

def error(msg: str, *args: object) -> NoReturn:
    if args:
        msg = msg%args
    print(msg, file=sys.stderr)
    sys.exit(1)

T = TypeVar('T')

def findClassFromDottedName(
        dottedname: str,
        optionname: str,
        base_class: Type[T]
        ) -> Type[T]:
    """
    Looks up a class by full name.
    Watch out, prints a message and SystemExits on error!
    """
    if '.' not in dottedname:
        error("%stakes a dotted name", optionname)
    parts = dottedname.rsplit('.', 1)
    try:
        mod = __import__(parts[0], globals(), locals(), parts[1])
    except ImportError:
        error("could not import module %s", parts[0])
    try:
        cls = getattr(mod, parts[1])
    except AttributeError:
        error("did not find %s in module %s", parts[1], parts[0])
    if not issubclass(cls, base_class):
        error("%s is not a subclass of %s", cls, base_class)
    return cast(Type[T], cls)

MAKE_HTML_DEFAULT = object()

def resolve_path(path: str) -> Path:
    """Parse a given path string to a L{Path} object.

    The path is converted to an absolute path, as required by
    L{System.setSourceHref()}.
    The path does not need to exist.
    """

    # We explicitly make the path relative to the current working dir
    # because on Windows resolve() does not produce an absolute path
    # when operating on a non-existing path.
    return Path(Path.cwd(), path).resolve()

def parse_path(option: Option, opt: str, value: str) -> Path:
    """Parse a path value given to an option to a L{Path} object
    using L{resolve_path()}.
    """
    try:
        return resolve_path(value)
    except Exception as ex:
        raise OptionValueError(f"{opt}: invalid path: {ex}")

class CustomOption(Option):
    TYPES = Option.TYPES + ("path",)
    TYPE_CHECKER = dict(Option.TYPE_CHECKER, path=parse_path)

def getparser() -> OptionParser:
    parser = OptionParser(
        option_class=CustomOption, version=__version__,
        usage="usage: %prog [options] SOURCEPATH...")
    parser.add_option(
        '-c', '--config', dest='configfile',
        help=("Use config from this file (any command line"
              "options override settings from the file)."))
    parser.add_option(
        '--system-class', dest='systemclass',
        help=("A dotted name of the class to use to make a system."))
    parser.add_option(
        '--project-name', dest='projectname',
        help=("The project name, shown at the top of each HTML page."))
    parser.add_option(
        '--project-version',
        dest='projectversion',
        default='',
        metavar='VERSION',
        help=(
            "The version of the project for which the API docs are generated. "
            "Defaults to empty string."
            ))
    parser.add_option(
        '--project-url', dest='projecturl',
        help=("The project url, appears in the html if given."))
    parser.add_option(
        '--project-base-dir', dest='projectbasedirectory', type='path',
        help=("Path to the base directory of the project.  Source links "
              "will be computed based on this value."), metavar="PATH",)
    parser.add_option(
        '--testing', dest='testing', action='store_true',
        help=("Don't complain if the run doesn't have any effects."))
    parser.add_option(
        '--pdb', dest='pdb', action='store_true',
        help=("Like py.test's --pdb."))
    parser.add_option(
        '--make-html', action='store_true', dest='makehtml',
        default=MAKE_HTML_DEFAULT, help=("Produce html output."
            " Enabled by default if options '--testing' or '--make-intersphinx' are not specified. "))
    parser.add_option(
        '--make-intersphinx', action='store_true', dest='makeintersphinx',
        default=False, help=("Produce (only) the objects.inv intersphinx file."))
    parser.add_option(
        '--add-package', action='append', dest='packages',
        metavar='PACKAGEDIR', default=[], help=SUPPRESS_HELP)
    parser.add_option(
        '--add-module', action='append', dest='modules',
        metavar='MODULE', default=[], help=SUPPRESS_HELP)
    parser.add_option(
        '--prepend-package', action='store', dest='prependedpackage',
        help=("Pretend that all packages are within this one.  "
              "Can be used to document part of a package."))
    _docformat_choices = get_supported_docformats()
    parser.add_option(
        '--docformat', dest='docformat', action='store', default='epytext',
        type="choice", choices=list(_docformat_choices),
        help=("Format used for parsing docstrings. "
             f"Supported values: {', '.join(_docformat_choices)}"),
             metavar='FORMAT')
    parser.add_option(
        '--template-dir', action='append',
        dest='templatedir', default=[],
        help=("Directory containing custom HTML templates. Can repeat."),
        metavar='PATH',
    )
    parser.add_option('--theme', dest='theme', default='classic', 
        choices=list(get_themes()) ,
        help=("The theme to use when building your API documentation. "),
    )
    parser.add_option(
        '--html-subject', dest='htmlsubjects', action='append',
        help=("The fullName of objects to generate API docs for"
              " (generates everything by default)."),
              metavar='PACKAGE/MOD/CLASS')
    parser.add_option(
        '--html-summary-pages', dest='htmlsummarypages',
        action='store_true', default=False,
        help=("Only generate the summary pages."))
    parser.add_option(
        '--html-output', dest='htmloutput', default='apidocs',
        help=("Directory to save HTML files to (default 'apidocs')"), metavar='PATH',)
    parser.add_option(
        '--html-writer', dest='htmlwriter',
        help=("Dotted name of writer class to use (default "
              "'pydoctor.templatewriter.TemplateWriter')."), metavar='CLASS',)
    parser.add_option(
        '--html-viewsource-base', dest='htmlsourcebase',
        help=("This should be the path to the trac browser for the top "
              "of the svn checkout we are documenting part of."), metavar='URL',)
    parser.add_option(
        '--process-types', dest='processtypes', action='store_true', 
        help="Process the 'type' and 'rtype' fields, add links and inline markup automatically. "
            "This settings should not be enabled when using google or numpy docformat because the types are always processed by default.",)
    parser.add_option(
        '--buildtime', dest='buildtime',
        help=("Use the specified build time over the current time. "
              "Format: %s" % BUILDTIME_FORMAT), metavar='TIME')
    parser.add_option(
        '-W', '--warnings-as-errors', action='store_true',
        dest='warnings_as_errors', default=False,
        help=("Return exit code 3 on warnings."))
    parser.add_option(
        '-v', '--verbose', action='count', dest='verbosity',
        default=0,
        help=("Be noisier.  Can be repeated for more noise."))
    parser.add_option(
        '-q', '--quiet', action='count', dest='quietness',
        default=0,
        help=("Be quieter."))
    def verbose_about_callback(option: Option, opt_str: str, value: str, parser: OptionParser) -> None:
        assert parser.values is not None
        d = parser.values.verbosity_details
        d[value] = d.get(value, 0) + 1
    parser.add_option(
        '--verbose-about', metavar="stage", action="callback",
        type=str, default={}, dest='verbosity_details',
        callback=verbose_about_callback,
        help=("Be noiser during a particular stage of generation."))
    parser.add_option(
        '--introspect-c-modules', default=False, action='store_true',
        help=("Import and introspect any C modules found."))

    parser.add_option(
        '--intersphinx', action='append', dest='intersphinx',
        metavar='URL_TO_OBJECTS.INV', default=[],
        help=(
            "Use Sphinx objects inventory to generate links to external "
            "documentation. Can be repeated."))

    parser.add_option(
        '--enable-intersphinx-cache',
        dest='enable_intersphinx_cache_deprecated',
        action='store_true',
        default=False,
        help=SUPPRESS_HELP
    )
    parser.add_option(
        '--disable-intersphinx-cache',
        dest='enable_intersphinx_cache',
        action='store_false',
        default=True,
        help="Disable Intersphinx cache."
    )
    parser.add_option(
        '--intersphinx-cache-path',
        dest='intersphinx_cache_path',
        default=USER_INTERSPHINX_CACHE,
        help="Where to cache intersphinx objects.inv files.",
        metavar='PATH',
    )
    parser.add_option(
        '--clear-intersphinx-cache',
        dest='clear_intersphinx_cache',
        action='store_true',
        default=False,
        help=("Clear the Intersphinx cache "
              "specified by --intersphinx-cache-path."),
    )
    parser.add_option(
        '--intersphinx-cache-max-age',
        dest='intersphinx_cache_max_age',
        default='1d',
        help=MAX_AGE_HELP,
        metavar='DURATION',
    )

    return parser

def readConfigFile(options: Values) -> None:
    # this is all a bit horrible.  rethink, then rewrite!
    for i, line in enumerate(open(options.configfile)):
        line = line.strip()
        if not line or line.startswith('#'):
            continue
        if ':' not in line:
            error("don't understand line %d of %s",
                  i+1, options.configfile)
        k, v = line.split(':', 1)
        k = k.strip()
        v = os.path.expanduser(v.strip())

        if not hasattr(options, k):
            error("invalid option %r on line %d of %s",
                  k, i+1, options.configfile)
        pre_v = getattr(options, k)
        if not pre_v:
            if isinstance(pre_v, list):
                setattr(options, k, v.split(','))
            else:
                setattr(options, k, v)
        else:
            if not isinstance(pre_v, list):
                setattr(options, k, v)

def parse_args(args: Sequence[str]) -> Tuple[Values, List[str]]:
    parser = getparser()
    options, args = parser.parse_args(args)
    options.verbosity -= options.quietness

    _warn_deprecated_options(options)

    return options, args


def _warn_deprecated_options(options: Values) -> None:
    """
    Check the CLI options and warn on deprecated options.
    """
    if options.enable_intersphinx_cache_deprecated:
        print("The --enable-intersphinx-cache option is deprecated; "
              "the cache is now enabled by default.",
              file=sys.stderr, flush=True)
    if options.modules:
        print("The --add-module option is deprecated; "
              "pass modules as positional arguments instead.",
              file=sys.stderr, flush=True)
    if options.packages:
        print("The --add-package option is deprecated; "
              "pass packages as positional arguments instead.",
              file=sys.stderr, flush=True)




def main(args: Sequence[str] = sys.argv[1:]) -> int:
    """
    This is the console_scripts entry point for pydoctor CLI.

    @param args: Command line arguments to run the CLI.
    """
    options, args = parse_args(args)

    exitcode = 0

    if options.configfile:
        readConfigFile(options)

    cache = prepareCache(clearCache=options.clear_intersphinx_cache,
                         enableCache=options.enable_intersphinx_cache,
                         cachePath=options.intersphinx_cache_path,
                         maxAge=options.intersphinx_cache_max_age)

    try:
        # step 1: make/find the system
        if options.systemclass:
            systemclass = findClassFromDottedName(
                options.systemclass, '--system-class', model.System)
        else:
            systemclass = zopeinterface.ZopeInterfaceSystem

        system = systemclass(options)
        system.fetchIntersphinxInventories(cache)

        if options.htmlsourcebase:
            if options.projectbasedirectory is None:
                error("you must specify --project-base-dir "
                      "when using --html-viewsource-base")
            system.sourcebase = options.htmlsourcebase

        # step 1.5: check that we're actually going to accomplish something here
        args = list(args) + options.modules + options.packages

        if options.makehtml == MAKE_HTML_DEFAULT:
            if not options.testing and not options.makeintersphinx:
                options.makehtml = True
            else:
                options.makehtml = False

        # Support source date epoch:
        # https://reproducible-builds.org/specs/source-date-epoch/
        try:
            system.buildtime = datetime.datetime.utcfromtimestamp(
                int(os.environ['SOURCE_DATE_EPOCH']))
        except ValueError as e:
            error(str(e))
        except KeyError:
            pass

        if options.buildtime:
            try:
                system.buildtime = datetime.datetime.strptime(
                    options.buildtime, BUILDTIME_FORMAT)
            except ValueError as e:
                error(str(e))

        # step 2: add any packages and modules

        if args:
            prependedpackage = None
            if options.prependedpackage:
                for m in options.prependedpackage.split('.'):
                    prependedpackage = system.Package(
                        system, m, prependedpackage)
                    system.addObject(prependedpackage)
                    initmodule = system.Module(system, '__init__', prependedpackage)
                    system.addObject(initmodule)
            added_paths = set()
            for arg in args:
                path = resolve_path(arg)
                if path in added_paths:
                    continue
                if options.projectbasedirectory is not None:
                    # Note: Path.is_relative_to() was only added in Python 3.9,
                    #       so we have to use this workaround for now.
                    try:
                        path.relative_to(options.projectbasedirectory)
                    except ValueError as ex:
                        error(f"Source path lies outside base directory: {ex}")
                if path.is_dir():
                    system.msg('addPackage', f"adding directory {path}")
                    if not (path / '__init__.py').is_file():
                        error(f"Source directory lacks __init__.py: {path}")
                    system.addPackage(path, prependedpackage)
                elif path.is_file():
                    system.msg('addModuleFromPath', f"adding module {path}")
                    system.addModuleFromPath(path, prependedpackage)
                elif path.exists():
                    error(f"Source path is neither file nor directory: {path}")
                else:
                    error(f"Source path does not exist: {path}")
                added_paths.add(path)
        else:
            error("No source paths given.")

        # step 3: move the system to the desired state

        if system.options.projectname is None:
            name = '/'.join(system.root_names)
            system.msg('warning', f"Guessing '{name}' for project name.", thresh=0)
            system.projectname = name
        else:
            system.projectname = system.options.projectname

        system.process()

        # step 4: make html, if desired

        if options.makehtml:
            options.makeintersphinx = True
            from pydoctor import templatewriter
            if options.htmlwriter:
                writerclass = findClassFromDottedName(
                    # ignore mypy error: Only concrete class can be given where "Type[IWriter]" is expected
                    options.htmlwriter, '--html-writer', IWriter) # type: ignore[misc]
            else:
                writerclass = templatewriter.TemplateWriter

            system.msg('html', 'writing html to %s using %s.%s'%(
                options.htmloutput, writerclass.__module__,
                writerclass.__name__))

            writer: IWriter
            
            # Always init the writer with the 'base' set of templates at least.
            template_lookup = TemplateLookup(
                                importlib_resources.files('pydoctor.themes') / 'base')
            
            # Handle theme selection, 'classic' by default.
            if system.options.theme != 'base':
                template_lookup.add_templatedir(
                    importlib_resources.files('pydoctor.themes') / system.options.theme)


            # Handle custom HTML templates
            if system.options.templatedir:
                try:
                    for t in system.options.templatedir:
                        template_lookup.add_templatedir(Path(t))
                except TemplateError  as e:
                    error(str(e))

            build_directory = Path(options.htmloutput)

            writer = writerclass(build_directory, template_lookup=template_lookup)

            writer.prepOutputDirectory()

            subjects: Sequence[model.Documentable] = ()
            if options.htmlsubjects:
                subjects = [system.allobjects[fn] for fn in options.htmlsubjects]
            else:
                writer.writeSummaryPages(system)
                if not options.htmlsummarypages:
                    subjects = system.rootobjects
            writer.writeIndividualFiles(subjects)
            if system.docstring_syntax_errors:
                def p(msg: str) -> None:
                    system.msg('docstring-summary', msg, thresh=-1, topthresh=1)
                p("these %s objects' docstrings contain syntax errors:"
                  %(len(system.docstring_syntax_errors),))
                exitcode = 2
                for fn in sorted(system.docstring_syntax_errors):
                    p('    '+fn)

        if system.violations and options.warnings_as_errors:
            # Update exit code if the run has produced warnings.
            exitcode = 3

        if options.makeintersphinx:
            if not options.makehtml:
                subjects = system.rootobjects
            # Generate Sphinx inventory.
            sphinx_inventory = SphinxInventoryWriter(
                logger=system.msg,
                project_name=system.projectname,
                project_version=system.options.projectversion,
                )
            if not os.path.exists(options.htmloutput):
                os.makedirs(options.htmloutput)
            sphinx_inventory.generate(
                subjects=subjects,
                basepath=options.htmloutput,
                )
    except:
        if options.pdb:
            import pdb
            pdb.post_mortem(sys.exc_info()[2])
        raise
    return exitcode<|MERGE_RESOLUTION|>--- conflicted
+++ resolved
@@ -6,11 +6,6 @@
 import datetime
 import os
 import sys
-<<<<<<< HEAD
-import warnings
-=======
-from inspect import getmodulename
->>>>>>> 436f68f4
 
 from pydoctor.themes import get_themes
 from pydoctor import model, zopeinterface, __version__
