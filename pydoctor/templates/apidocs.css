body {
    overflow-y: scroll;
}

.container-fluid{
    max-width: 1330px;   
}

nav.navbar {
    width:100%;
    margin-bottom: 0;
}

nav.navbar > .navbar-header {
    margin-right: 0;
    margin-left: 0;
    height: 100%;
    display: inline-block;
    margin-right: 50px;
}

nav.mainnavbar > div.container-fluid {
    display: flex;
    flex-wrap: wrap;
}

nav div.layoutOptions {
    display: flex;
    flex-wrap: wrap;
    align-items: end;
    margin-left: auto;
    padding-top:11px;
}

.page-header {
    margin-top: 22px;
    position: sticky;
    top: 0;
    display: flex;
    flex-wrap: wrap;
    justify-content: space-between;
    align-items: baseline;
    background-color: #fff;
    margin-bottom: 3px;
    border-bottom: 0;
<<<<<<< HEAD
    box-shadow: 5px 0px 8px 8px #fff;
=======
    box-shadow: 0 0 8px 8px #fff;
>>>>>>> c6df44bb
}

.navbar-brand {
    padding: 0;
}

.navbar-brand a, .navbar-brand span {
    color:#777777;
    padding: 15px;
    display: inline-block;
}

.navbar-brand *:first-child {
    padding-right: 0;
}

.navbar-brand *:last-child {
    padding-left: 0;
    padding-right: 0;
}

.navbar-brand a:hover {
    color: #444444;
    text-decoration: none;
}

#projecthome:hover {
    color: #23527c;
}

.navlinks  {
    margin: 0;
    display: flex;
    flex-wrap: wrap;
    align-items: baseline;
}

.navlinks > a {
    padding: 10px 0 10px 15px;
}

.navlinks > a:hover {
    background-color: transparent;
    text-decoration: none;
}

.page-header h1 {
    margin: 0;
}

.categoryHeader {
    font-size: 24px;
    color: #777;
    margin-bottom: 1.8em;
}

a[name] {
    position: relative;
    bottom: 80px;
    font-size: 0;
}

ul {
    margin-top: 10px;
    margin-left: 10px;
    padding-left: 10px;
}

li {
    padding-top: 5px;
    padding-bottom: 5px;
}

li a {
    text-decoration: none;
}

ul ul {
    border-left-color: #e1f5fe;
    border-left-width: 1px;
    border-left-style: solid;
}

ul ul ul {
    border-left-color: #b3e5fc;
}

ul ul ul ul {
    border-left-color: #81d4fa;
}

ul ul ul ul ul {
    border-left-color: #4fc3f7;
}

ul ul ul ul ul ul {
    border-left-color: #29b6f6;
}

ul ul ul ul ul ul ul {
    border-left-color: #03a9f4;
}

ul ul ul ul ul ul ul {
    border-left-color: #039be5;
}

.pre {
    white-space: pre;
}

.undocumented {
    font-style: italic;
    color: #9e9e9e;
}

.functionBody p {
    margin-top: 6px;
    margin-bottom: 6px;
}

#splitTables > p {
    margin-bottom: 5px;
}

#splitTables > table {
    margin-bottom: 20px;
    width: 100%;
    border: 0;
}

#splitTables > table tr {
    border-bottom-color: #eee;
    border-bottom-width: 1px;
    border-bottom-style: solid;
    width: 100%;
}

#splitTables > table tr td {
    padding: 5px;
    border-left-color: #eee;
    border-left-width: 1px;
    border-left-style: solid;
}

.fieldTable {
    width: 100%;
    display: block;
    border: 0;
}

/* Arg name */
.fieldArg {
    margin-right: 7px;
}

.fieldArg:before {
    margin-right: 6px;
    content: "\2022";
    font-size: 14px;
}

.fieldTable tr:not(.fieldStart) td:first-child{
    padding-left: 10px;
}

.fieldTable tr td {
    padding: 2px;
}

/* Section header */
.fieldTable tr td:first-child.fieldName {
    width: max-content;
}

/* Argument name + type column table  */
.fieldTable tr td.fieldArgContainer {
    width: 250px;
    display: flex;
    flex-wrap: wrap;
    align-items: center;
}

/* Argument description column or return value desc, etc */
.fieldTable tr td::nth-child(2) {
    padding-left: 10px;
}

/* Kind column table  */
#splitTables > table tr td:first-child {
    /* border-left: none; */
    width: 150px;
}

/* Attr name column table  */
#splitTables > table tr td:nth-child(2) {
    width: 200px;
}

/* For smaller displays, i.e. half screen or mobile phone */
@media only screen and (max-width: 1000px) {

    /* Fix size of summary table columns */
    #splitTables > table {
        table-layout: fixed;
    }

    /* Kind column table  */
    #splitTables > table tr td:first-child {
        border-left: none;
        width: 20%;
    }

    /* Attr name column table  */
    #splitTables > table tr td:nth-child(2) {
        width: 35%;
    }

    /* Argument name + type column table  */
    .fieldTable tr td.fieldArgContainer {
        width: 175px;
    } 

    /* Summary column table */
    #splitTables > table tr td:nth-child(3) {
        width: 45%;
    }

}

@media only screen and (max-width: 750px) {
    /* Argument name + type column table  */
    .fieldTable tr td.fieldArgContainer {
<<<<<<< HEAD
        width: 155px;
    } 
=======
        width: 175px;
    }
>>>>>>> c6df44bb
}

@media only screen and (max-width: 400px) {
    /* Argument name + type column table  */
    .fieldTable tr td.fieldArgContainer {
        width: 125px;
    }
}

tr.package {
    background-color: #fff3e0;
}

tr.module {
    background-color: #fff8e1;
}

tr.class, tr.classvariable, tr.baseclassvariable {
    background-color: #fffde7;
}

tr.instancevariable, tr.baseinstancevariable, tr.variable, tr.attribute, tr.property {
    background-color: #f3e5f5;
}

tr.interface {
    background-color: #fbe9e7;
}

tr.method, tr.function, tr.basemethod, tr.baseclassmethod, tr.classmethod {
    background-color: #f1f8e9;
}

tr.private {
    background-color: #f1f1f1;
}

.fieldName {
    font-weight: bold;
}


#childList > div {
    margin: 10px;
    padding: 10px;
    padding-bottom: 5px;
}

.functionBody {
    margin-left: 15px;
}

.functionBody > #part {
    font-style: italic;
}

.functionBody > #part > a {
    text-decoration: none;
}

.functionBody .interfaceinfo {
    font-style: italic;
    margin-bottom: 3px;
    margin-top: 3px;
}

.functionBody > .undocumented {

    margin-top: 6px;
    margin-bottom: 6px;
}

/*
- Links to class/function/etc names are nested like this:
    <code><a>label</a></code>
  This applies to inline docstring content marked up as code,
  for example L{foo} in epytext or `bar` in restructuredtext,
  but also to links that are present in summary tables.
- 'functionHeader' is used for lines like `def func():` and `var =`
*/
code, .pre, #childList > div .functionHeader,
#splitTables > table tr td:nth-child(2), .fieldArg {
    font-family: Menlo, Monaco, Consolas, "Courier New", monospace;
}
code, #childList > div .functionHeader, .fieldArg {
    font-size: 90%;
    color: #222222;
}
code > a {
    color:#c7254e;
    background-color:#f9f2f4;
}
/* top navagation bar */
.page-header > h1 {
    margin-top: 0;
}
.page-header > h1 > code {
    color: #971c3a;
}

/*
This defines the code style, it's black on light gray.
It also overwrite the default values inherited from bootstrap min
*/
code {
    padding:2px 4px;
    background-color: #f4f4f4;
    border-radius:4px
}


a.sourceLink {
    color: #337ab7;
    font-weight: normal;
    background-color: transparent;
}


#childList > div {
    border-left-color: #03a9f4;
    border-left-width: 1px;
    border-left-style: solid;
    background: #fafafa;
}

.moduleDocstring {
    margin: 20px;
}

#partOf {
    margin-top: -13px;
    margin-bottom: 19px;
}

.fromInitPy {
    font-style: italic;
}

pre {
    padding-left: 0;
}

/* Private stuff */

body.private-hidden #splitTables .private,
body.private-hidden #childList .private,
body.private-hidden #summaryTree .private,
body.private-hidden nav.sidebar .private {
    display: none;
}

<<<<<<< HEAD
/* Show private and other options */ 
=======
/* Show private */
>>>>>>> c6df44bb

#showPrivate:hover {
    text-decoration: none;
}

#showPrivate button {
    padding: 5px;
    padding-bottom: 15px;
}

#showPrivate button:hover {
    text-decoration: none;
}

#current-docs-container {
    font-style: italic;
    padding-top: 11px;
}

/* Deprecation stuff */

.deprecationNotice {
    margin: 10px;
}

/* Syntax highlighting for source code */

.py-string {
    color: #337ab7;
}
.py-comment {
    color: #309078;
    font-style: italic;
}
.py-keyword {
    font-weight: bold;
}
.py-defname {
    color: #a947b8;
    font-weight: bold;
}
.py-builtin {
    color: #fc7844;
    font-weight: bold;
}

/* Doctest */

pre.py-doctest {
    padding: .5em;
}
.py-prompt, .py-more {
    color: #a8a8a8;
}
.py-output {
    color: #c7254e;
}

/* Admonitions */

div.rst-admonition p.rst-admonition-title:after {
    content: ":";
}

div.rst-admonition p.rst-admonition-title {
    margin: 0;
    padding: 0.1em 0 0.35em 0em;
    font-weight: bold;
}

div.rst-admonition p.rst-admonition-title {
    color: #333333;
}

div.rst-admonition {
    padding: 8px;
    margin-bottom: 20px;
    background-color: #EEE;
    border: 1px solid #CCC;
    border-radius: 4px;
}

div.warning, div.attention, div.danger, div.error, div.caution {
    background-color: #ffcf9cb0;
    border: 1px solid #ffbbaa;
}

div.danger p.rst-admonition-title, div.error p.rst-admonition-title, div.caution p.rst-admonition-title {
    color: #b94a48;
}

div.tip p.rst-admonition-title, div.hint p.rst-admonition-title, div.important p.rst-admonition-title{
    color: #3a87ad;
}

div.tip, div.hint, div.important {
    background-color: #d9edf7;
    border-color: #bce8f1;
}

.sidebarcontainer {
    width: 297px; /* Set the width of the sidebar: 290px + 2px for the border + 5px for the padding */
    max-height: 100vh; /* Full-height: remove this if you want "auto" height */
    float: left;
    padding: 10px 0px 10px 5px;
    margin-right: 20px;
    margin-top: 24px;
    border: 1px solid;
    border-radius: 4px;
    display: flex;
    position: sticky;
    top: 0;
    overflow-wrap: break-word;
    overflow-x: none;
    overflow-y: scroll;
    background-color: #f8f8f8;
    border-color: #e7e7e7;
    scrollbar-width: thin;
    scrollbar-color: rgb(194,194,194) rgb(249,249,249);
}

.sidebarcontainer::-webkit-scrollbar {
    width: 1rem; /* Scrollbar width on Chromium-based browsers */
    border: solid 1px rgb(229,229,229);
    background-color: rgb(249,249,249);
}

.sidebarcontainer::-webkit-scrollbar:horizontal {
   display: none;
}

.sidebarcontainer::-webkit-scrollbar-track {
    box-shadow: inset 0 0 5px 5px transparent;
    border: solid 1px transparent;
}

.sidebarcontainer::-webkit-scrollbar-thumb {
    box-shadow: inset 0 0 5px 5px rgb(194,194,194);
    border: solid 2px transparent;
    border-radius: 5px;
} 

/* Hide scrollbar for Chrome, Safari and Opera */
/* .sidebarcontainer::-webkit-scrollbar {
    display: none;
} */
  
/* Hide scrollbar for IE, Edge and Firefox */
/* .sidebarcontainer {
    -ms-overflow-style: none; 
    scrollbar-width: none;
}  */

/* The sidebar menu */

.sidebar {
    /*! padding-bottom: 10px; */
    width: 100%;
}

.sidebar > div {
    width: 100%;
    padding-top: 7px;
}

.sidebar > div:first-child {
    padding-top: 0;
    margin-top: -4px;
}

.sidebar > div:last-child {
    padding-bottom: 15px;
}

.sidebar ul {
    display: block;
    margin: 0 0 5px 0;
    padding: 0 0 0 10px;
    width: 100%;
}

.sidebar li {
    width: 100%;
    padding: 0;
    display: flex;
    overflow: hidden;
    flex-wrap: wrap;
    word-break: break-all;
}

.sidebar li p {
    margin: 0;
    width: 100%;
}

.sidebar li ul {
    margin: 0 0 2px 0;
    padding: 0 0 0 7px;
    border: 0;
}

/* Generated TOC */ 
.sidebar ul.rst-simple, .sidebar ul.rst-simple ul {
    margin: 0 0 5px 0;
    padding: 0 0 0 15px;
    margin: 0;
    border-left: 1px solid #e7e7e7;
}

.sidebar li a {
    display: inline-block;
    width: 100%;
    padding-top: 3px;
    padding-bottom: 3px;
}

.sidebar > div ul > li > .itemName > code, .sidebar > div ul > li > .itemName > code > a { 
    background-color: transparent;
}

.sidebar ul > li > .itemName {
    width: 100%;
}

.sidebar > div ul > li > .itemName > code {
    padding: 0;
    width: 100%;
}

.sidebar .thingTitle {
    margin-bottom: 7px;
    margin-top: 7px;
    overflow: hidden;
    color: #5d5d5d;
    font-size: 18px;
    display: flex;
    flex-wrap: wrap;
    align-items: baseline;
    word-break: break-all;
    padding: 0 15px 3px 0;
}

.sidebar .thingTitle > span {
    margin-right: 7px;
}

.sidebar .thingTitle > code {
    font-size: 16px;
    color: #5d5d5d;
    background-color: transparent;
    padding-left: 0;
    padding-right: 0;
    display: flex;
}

.sidebar .thingTitle > code a {
    background-color: transparent;
}

.sidebar .childrenKindTitle {
    color: #5d5d5d;
    margin-left: 4px;
    margin-bottom: 3px;
    font-size: 15px;
    border-bottom: solid 1px #e7e7e7;
}

.sidebar hr {
    margin-top: 10px;
    margin-bottom: 10px;
    border-color: #ddd;
    border-style: solid;
    border-width: thin;
}
  
/* Style page content */
#main {
    margin-left: 317px; /* Same as the width of the sidebar + 20px*/
    max-width: 970px; /* Arbitrary "good for reading" width for the content */ 
}

.noSideBar {
    margin-left: 0!important;
}

/* For bigger displays, i.e. full screen */
@media only screen and (min-width: 1330px) {
    .sidebarcontainer {
        width: 317px; /* Set the width of the sidebar: 310px + 2px for the border + 5px for the scrollbar */
    }
    #main {
        margin-left: 347px; /* Same as the width of the sidebar + 30px*/
    }
}

/* For smaller displays, i.e. half screen or mobile phone */
@media only screen and (max-width: 1000px) {
    .sidebarcontainer {
        width: 257px; /* Set the width of the sidebar: 250px + 2px for the border + 5px for the scrollbar */
    }
    #main {
        margin-left: 277px; /* Same as the width of the sidebar + 20px*/
    }
}

/* For smaller displays mobile phone */
@media only screen and (max-width: 800px) {
    .sidebarcontainer {
        width: 207px; /* Set the width of the sidebar: 200px + 2px for the border + 5px for the scrollbar */
    }
    #main {
        margin-left: 227px; /* Same as the width of the sidebar + 20px */
    }
}


nav.foot {
    margin-top: 20px;
    background-color: #fff;
    text-align: center;
    border-width: 1px 0 0 0;
    border-radius: 0;
}

nav.foot address {
    padding-top: 15px;
    text-align: center;
}

#collapseSideBar {
    border-radius: 4px; 
    color: rgb(68, 68, 68); 
    font-size: 1.2em; 
    display: block; 
    float: left;
    width: 0;
    padding: 0;
    margin: 0;
    position: sticky;
    top: 0;
    right: 0;
}

#collapseSideBar > a:hover{
    background-color: #e1e1e1;
    text-decoration: none;
}

#collapseSideBar > a {
    height: 42px;
    width: 15px;
    font-size: 1.2em;
    color: #333;
    padding: 1px;
    background-color: #e7e7e7;
    border-radius: 0 4px 0 4px;
    margin: -11px 0 0 -15px;
    text-align: center;
    display: flex;
    align-items: center;
    justify-content: center;
    border: solid 1px #e7e7e7;
}

/* collapsed */

body.sidebar-collapsed .sidebar {
    display: none;
}

body.sidebar-collapsed .sidebarcontainer {
    border: none;
    padding: 0;
    width: 5px;
    overflow: visible;
    background-color: transparent;
}

body.sidebar-collapsed #main {
    margin: 0 0 0 25px;
}

body.sidebar-collapsed #collapseSideBar {
    left: 1px;
}

body.sidebar-collapsed #collapseSideBar > a {
    margin-top: -1px;
    margin-left: 0;
    border-radius: 4px;
    background-color: #f8f8f8;
}

body.sidebar-collapsed #collapseSideBar > a:hover {
    background-color: #e7e7e7;
}

/* On smaller screens, where width is less than 650px, simply hide sidebar */
@media screen and (max-width: 650px) {
    .sidebar {
        display: none;
    }
    #main {
        margin: 0;
    }
    .sidebarcontainer {
        display: none;
    }
    #main {
        margin: 0!important;
    }
    #collapseSideBar {
        display: none;
    }
}

/* Style for expandable content */

input.tocChildrenToggle {
    display: none;
  }

.lbl-toggle {
    display: block;
    width: 18px;
    font-weight: bold;
    font-family: monospace;
    font-size: 12px;
    text-transform: uppercase;
    text-align: center;
    color: #333;
    /* background: #0069ff; */
    cursor: pointer;
    border-radius: 7px;
    transition: all 0.1s ease-out;
    margin: 0 0 0 0;
    padding: 5px 2px 0 2px;
    color: rgb(163, 163, 163);
    position: absolute;
}

.lbl-toggle::before {
    content: " ";
    display: inline-block;
    border-top: 5px solid transparent;
    border-bottom: 5px solid transparent;
    border-left: 5px solid currentColor;
    vertical-align: middle;
    margin-right: 0.7rem;
    transform: translateY(-2px);
  }

.lbl-toggle:hover {
    color: #333;
  }

.tocChildrenToggle:checked + .lbl-toggle::before {
    transform: rotate(90deg) translateX(-3px);
  }

.expandableContent {
    height: 0px;
    overflow: hidden;
    flex-basis: 100%;
    padding: 0 0 0 8px;
    margin-left: 5px;
    border-left: 1px solid #e7e7e7;
}

.expandableContent > div {
    margin-top: 5px;
}

.tocChildrenToggle:checked ~ .expandableContent {
    height: auto;
}

.tocChildrenToggle:not(:checked) ~ .expandableContent .lbl-toggle {
    position: relative;
}

.tocChildrenToggle:checked + .lbl-toggle {
    border-bottom-right-radius: 0;
    border-bottom-left-radius: 0;
    color: #333;
  }

.expandableContent .childrenKindTitle {
    font-size: 13px;
    /* margin-left: 5px; */
}

.expandableItem {
    display: flex;
    flex-wrap: wrap;
}

.expandableItem > code {
    width: calc(100% - 20px)!important;
    margin-left: 18px;
}

.thisObject a {
    color: #5d5d5d;
}<|MERGE_RESOLUTION|>--- conflicted
+++ resolved
@@ -43,11 +43,7 @@
     background-color: #fff;
     margin-bottom: 3px;
     border-bottom: 0;
-<<<<<<< HEAD
     box-shadow: 5px 0px 8px 8px #fff;
-=======
-    box-shadow: 0 0 8px 8px #fff;
->>>>>>> c6df44bb
 }
 
 .navbar-brand {
@@ -281,13 +277,8 @@
 @media only screen and (max-width: 750px) {
     /* Argument name + type column table  */
     .fieldTable tr td.fieldArgContainer {
-<<<<<<< HEAD
         width: 155px;
     } 
-=======
-        width: 175px;
-    }
->>>>>>> c6df44bb
 }
 
 @media only screen and (max-width: 400px) {
@@ -439,11 +430,7 @@
     display: none;
 }
 
-<<<<<<< HEAD
 /* Show private and other options */ 
-=======
-/* Show private */
->>>>>>> c6df44bb
 
 #showPrivate:hover {
     text-decoration: none;
