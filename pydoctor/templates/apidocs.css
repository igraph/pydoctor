.navbar {
    margin-bottom: 0px;
}

.page-header {
    margin-top: 22px;
    position: sticky;
    top: 0;
    background-color: #fff;
    margin-bottom: 3px;
    border-bottom: 0;
    box-shadow: 0px 0px 8px 8px #fff;
}

.navbar-brand {
    padding: 0px;
}

.navbar-brand a, .navbar-brand span {
    color:#777777;
    padding: 15px;
    display: inline-block;
}

.navbar-brand *:first-child {
    padding-right: 0px;
}

.navbar-brand *:last-child {
    padding-left: 0px;
    padding-right: 0px;
}

.navbar-brand a:hover {
    color: #444444;
    text-decoration: none;
}

#projecthome:hover {
    color: #23527c;
}

.navlinks li {
    padding: 0;
    display: inline-block;
    border-radius: 1px;
}

.page-header h1 {
    margin-bottom: 0;
}

.categoryHeader {
    font-size: 24px;
    color: #777;
    margin-bottom: 1.8em;
}

a[name] {
    position: relative;
    bottom: 62px;
}

ul {
    margin-top: 10px;
    padding-left: 10px;
}

li {
    padding-top: 5px;
    padding-bottom: 5px;
}

li a {
    text-decoration: none;
}

ul {
    margin-left: 10px;
}

ul ul {
    border-left-color: #e1f5fe;
    border-left-width: 1px;
    border-left-style: solid;
}

ul ul ul {
    border-left-color: #b3e5fc;
}

ul ul ul ul {
    border-left-color: #81d4fa;
}

ul ul ul ul ul {
    border-left-color: #4fc3f7;
}

ul ul ul ul ul ul {
    border-left-color: #29b6f6;
}

ul ul ul ul ul ul ul {
    border-left-color: #03a9f4;
}

ul ul ul ul ul ul ul {
    border-left-color: #039be5;
}

.pre {
    white-space: pre;
}

.undocumented {
    font-style: italic;
    color: #9e9e9e;
}

.functionBody p {
    margin-top: 6px;
    margin-bottom: 6px;
}

#splitTables > p {
    margin-bottom: 5px;
}

#splitTables > table, .fieldTable {
    margin-bottom: 20px;
    width: 100%;
    border: 0;
    table-layout: auto;
}

#splitTables > table tr {
    border-bottom-color: #eee;
    border-bottom-width: 1px;
    border-bottom-style: solid;
    width: 100%;
}

#splitTables > table tr td, .fieldTable tr td {
    padding: 5px;
}

#splitTables > table tr td {
    border-left-color: #eee;
    border-left-width: 1px;
    border-left-style: solid;
}

.fieldTable {
    table-layout: fixed;
}

/* For desktop: */
/* argument docs column table  */
.fieldTable tr td:nth-child(3) {
    width: 60%;
}

/* Kind column table  */
#splitTables > table tr td:first-child {
    border-left: none;
    width: 150px;
}

<<<<<<< HEAD
/* Attr name + type column table  */
#splitTables > table tr td:nth-child(2), .fieldTable tr .fieldArg {
    font-family: Menlo,Monaco,Consolas,"Courier New",monospace;
    /* We do not specify width so the type columns will be automatically
    sized depending of the space left. */
}

@media only screen and (max-width: 1000px) {

    #splitTables > table {
        table-layout: fixed;
    }
    /* For mobile phones: */
    /* Kind column table  */
    #splitTables > table tr td:first-child, .fieldTable tr td:first-child {
        border-left: none;
        width: 20%;
    }

    /* Attr name column table  */
    #splitTables > table tr td:nth-child(2), .fieldTable tr .fieldArg {
        font-family: Menlo,Monaco,Consolas,"Courier New",monospace;
        width: 35%;
    }

    /* Summary column table and argument docs  */
    #splitTables > table tr td:nth-child(3), .fieldTable tr td:nth-child(3){
        width: 45%;
    }
=======
#splitTables > table tr td:nth-child(2), .fieldTable tr td.fieldArg {
    width: 200px;
>>>>>>> 37887be2
}

tr.package {
    background-color: #fff3e0;
}

tr.module {
    background-color: #fff8e1;
}

tr.class, tr.classvariable, tr.baseclassvariable {
    background-color: #fffde7;
}

tr.instancevariable, tr.baseinstancevariable, tr.variable, tr.attribute, tr.property {
    background-color: #f3e5f5;
}

tr.interface {
    background-color: #fbe9e7;
}

tr.method, tr.function, tr.basemethod, tr.baseclassmethod, tr.classmethod {
    background-color: #f1f8e9;
}

tr.private {
    background-color: #f1f1f1;
}

.fieldTable {
    margin-top: 10px;
}

.fieldName {
    font-weight: bold;
    width: 150px;
}


#childList > div {
    margin: 10px;
    padding: 10px;
    padding-bottom: 5px;
}

.functionBody {
    margin-left: 15px;
}

.functionBody > #part {
    font-style: italic;
}

.functionBody > #part > a {
    text-decoration: none;
}

.functionBody .interfaceinfo {
    font-style: italic;
    margin-bottom: 3px;
}

.functionBody > .undocumented {

    margin-top: 6px;
    margin-bottom: 6px;
}

/*
- <h1><code></code></h1> : This is for the main top navagation bar

- <a><code></code><a> for links in docstrings texts
This is inline docstring content marked up as code, for example L{foo} in epytext
or `bar` in restructuredtext

- <a class="code"> links that are present in summary tables

- 'functionHeader' is used for lines like `def func():` and `var =`
*/
code, .code, .pre, #childList > div .functionHeader,
#splitTables > table tr td:nth-child(2), .fieldTable tr td.fieldArg {
    font-family: Menlo, Monaco, Consolas, "Courier New", monospace;
}
code, .code, #childList > div .functionHeader, .fieldTable tr td.fieldArg {
    font-size: 90%;
    color: #222222;
}
a > code, a.code {
    color:#c7254e;
    background-color:#f9f2f4;
}
.page-header > h1 > code {
    color: #971c3a;
}

/*
This defines  the "code" class, it's black on light gray,

It also overwrite the default values inherited from bootstrap min
*/
code, .code {
    padding:2px 4px;
    background-color: #f4f4f4;
    border-radius:4px
}

code > .code {
    padding: 0px;
}



a.functionSourceLink {
    font-weight: normal;
}


#childList > div {
    border-left-color: #03a9f4;
    border-left-width: 1px;
    border-left-style: solid;
    background: #fafafa;
}

.moduleDocstring {
    margin: 20px;
}

#partOf {
    margin-top: -13px;
    margin-bottom: 19px;
}

.fromInitPy {
    font-style: italic;
}

pre {
    padding-left: 0px;
}

/* Private stuff */

body.private-hidden #splitTables .private,
body.private-hidden #childList .private,
body.private-hidden #summaryTree .private {
    display: none;
}

/* Adjust show private, make it more visible and add padding */ 

#showPrivate {
    position: fixed;
    bottom: 0;
    left: 0;
    padding: 0px;
    opacity: 0.6;
    margin-bottom: 55px;
    background-color: #efefef;
    border-radius: 1px;
}

#showPrivate:hover {
    opacity: 1;
    text-decoration: none;
}

#showPrivate button {
    padding-top: 10px;
    padding-bottom: 10px;
    padding-right: 15px;
    padding-left: 15px;
}

#showPrivate button:hover {
    text-decoration: none;
}

#current-docs-container {
    font-style: italic;
    padding-top: 11px;
}

/* Deprecation stuff */

.deprecationNotice {
    margin: 10px;
}

/* Syntax highlighting for source code */

.py-string {
    color: #337ab7;
}
.py-comment {
    color: #309078;
    font-style: italic;
}
.py-keyword {
    font-weight: bold;
}
.py-defname {
    color: #a947b8;
    font-weight: bold;
}
.py-builtin {
    color: #fc7844;
    font-weight: bold;
}

/* Doctest */

pre.py-doctest {
    padding: .5em;
}
.py-prompt, .py-more {
    color: #a8a8a8;
}
.py-output {
    color: #c7254e;
}<|MERGE_RESOLUTION|>--- conflicted
+++ resolved
@@ -167,12 +167,12 @@
     width: 150px;
 }
 
-<<<<<<< HEAD
 /* Attr name + type column table  */
 #splitTables > table tr td:nth-child(2), .fieldTable tr .fieldArg {
     font-family: Menlo,Monaco,Consolas,"Courier New",monospace;
     /* We do not specify width so the type columns will be automatically
-    sized depending of the space left. */
+    sized depending on the space left. */
+    max-width: 200px;
 }
 
 @media only screen and (max-width: 1000px) {
@@ -197,11 +197,6 @@
     #splitTables > table tr td:nth-child(3), .fieldTable tr td:nth-child(3){
         width: 45%;
     }
-=======
-#splitTables > table tr td:nth-child(2), .fieldTable tr td.fieldArg {
-    width: 200px;
->>>>>>> 37887be2
-}
 
 tr.package {
     background-color: #fff3e0;
