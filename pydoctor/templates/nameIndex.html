<!DOCTYPE html>
<html xmlns:t="http://twistedmatrix.com/ns/twisted.web.template/0.1">
  <head>
    <title t:render="title">Something</title>

    <meta http-equiv="Content-Type" content="text/html;charset=utf-8" />
    <link rel="stylesheet" type="text/css" href="bootstrap.min.css" />
    <link rel="stylesheet" type="text/css" href="apidocs.css"/>
  </head>
  <body>

    <div t:render="header" />

    <nav class="navbar navbar-default">
      <div class="container">

        <div class="navbar-header">
          <a class="navbar-brand" href="index.html">
            <t:transparent t:render="project">Some Project</t:transparent> API Documentation
          </a>
        </div>
      </div>
    </nav>

<<<<<<< HEAD
    <div class="container" t:render="pageHeader" />
=======
    <div id="showPrivate">
      <button class="btn btn-link" onclick="togglePrivate()">Toggle Private API</button>
    </div>
>>>>>>> 56f2b7eb

    <div class="container">

      <div class="page-header">
        <h1 t:render="heading">Heading</h1>
      </div>

      <t:transparent t:render="index">
        <a>
          <t:attr name="name" t:render="letter" />
        </a>
        <h2 t:render="letter" />
        <p class="letterlinks" t:render="letterlinks" />
        <ul id="summaryTree">
          <li t:render="names" />
        </ul>
      </t:transparent>

    </div>

<<<<<<< HEAD
    <div class="container" t:render="footer" />
=======
    <script src="pydoctor.js" type='text/javascript'></script>
>>>>>>> 56f2b7eb

  </body>

</html><|MERGE_RESOLUTION|>--- conflicted
+++ resolved
@@ -22,13 +22,10 @@
       </div>
     </nav>
 
-<<<<<<< HEAD
     <div class="container" t:render="pageHeader" />
-=======
     <div id="showPrivate">
       <button class="btn btn-link" onclick="togglePrivate()">Toggle Private API</button>
     </div>
->>>>>>> 56f2b7eb
 
     <div class="container">
 
@@ -49,11 +46,8 @@
 
     </div>
 
-<<<<<<< HEAD
     <div class="container" t:render="footer" />
-=======
     <script src="pydoctor.js" type='text/javascript'></script>
->>>>>>> 56f2b7eb
 
   </body>
 
