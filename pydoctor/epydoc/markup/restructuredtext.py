#
# restructuredtext.py: ReStructuredText docstring parsing
# Edward Loper
#
# Created [06/28/03 02:52 AM]
#

"""
Epydoc parser for ReStructuredText strings.  ReStructuredText is the
standard markup language used by the Docutils project.
L{parse_docstring()} provides the primary interface to this module; it
returns a L{ParsedRstDocstring}, which supports all of the methods
defined by L{ParsedDocstring}.

L{ParsedRstDocstring} is basically just a L{ParsedDocstring} wrapper
for the C{docutils.nodes.document} class.

B{Creating C{ParsedRstDocstring}s}:

C{ParsedRstDocstring}s are created by the L{parse_docstring} function,
using the C{docutils.core.publish_string()} method, with the following
helpers:

  - An L{_EpydocReader} is used to capture all error messages as it
    parses the docstring.
  - A L{_DocumentPseudoWriter} is used to extract the document itself,
    without actually writing any output.  The document is saved for
    further processing.  The settings for the writer are copied from
    C{docutils.writers.html4css1.Writer}, since those settings will
    be used when we actually write the docstring to html.

@var CONSOLIDATED_FIELDS: A dictionary encoding the set of
'consolidated fields' that can be used.  Each consolidated field is
marked by a single tag, and contains a single bulleted list, where
each list item starts with an identifier, marked as interpreted text
(C{`...`}).  This module automatically splits these consolidated
fields into individual fields.  The keys of C{CONSOLIDATED_FIELDS} are
the names of possible consolidated fields; and the values are the
names of the field tags that should be used for individual entries in
the list.
"""
__docformat__ = 'epytext en'

from typing import Callable, Iterable, List, Optional, Sequence, Set
import re
from docutils import nodes

from docutils.core import publish_string
from docutils.writers import Writer
from docutils.parsers.rst.directives.admonitions import BaseAdmonition
from docutils.readers.standalone import Reader as StandaloneReader
from docutils.utils import Reporter, new_document
from docutils.parsers.rst import Directive, directives #type: ignore[attr-defined]
from docutils.transforms import Transform, frontmatter
from docutils import nodes

from pydoctor.epydoc.markup import Field, ParseError, ParsedDocstring
from pydoctor.epydoc.markup.plaintext import ParsedPlaintextDocstring
<<<<<<< HEAD
from pydoctor.epydoc.markup._types import ParsedTypeDocstring
from pydoctor.model import Documentable
from pydoctor.node2stan import node2stan
=======
>>>>>>> ab27e31b

#: A dictionary whose keys are the "consolidated fields" that are
#: recognized by epydoc; and whose values are the corresponding epydoc
#: field names that should be used for the individual fields.
CONSOLIDATED_FIELDS = {
    'parameters': 'param',
    'arguments': 'arg',
    'exceptions': 'except',
    'variables': 'var',
    'ivariables': 'ivar',
    'cvariables': 'cvar',
    'groups': 'group',
    'types': 'type',
    'keywords': 'keyword',
    }

#: A list of consolidated fields whose bodies may be specified using a
#: definition list, rather than a bulleted list.  For these fields, the
#: 'classifier' for each term in the definition list is translated into
#: a @type field.
CONSOLIDATED_DEFLIST_FIELDS = ['param', 'arg', 'var', 'ivar', 'cvar', 'keyword']

def parse_docstring(docstring: str, errors: List[ParseError], processtypes: bool = False) -> ParsedDocstring:
    """
    Parse the given docstring, which is formatted using
    ReStructuredText; and return a L{ParsedDocstring} representation
    of its contents.

    @param docstring: The docstring to parse
    @param errors: A list where any errors generated during parsing
        will be stored.
    @param processtypes: Use L{ParsedTypeDocstring} to parsed 'type' fields.
    """
    writer = _DocumentPseudoWriter()
    reader = _EpydocReader(errors) # Outputs errors to the list.

    # Strip Sphinx interpreted text roles for code references: :obj:`foo` -> `foo`
    docstring = re.sub(
        r"(:py)?:(mod|func|data|const|class|meth|attr|exc|obj):", "", docstring
    )

    publish_string(docstring, writer=writer, reader=reader,
                   settings_overrides={'report_level':10000,
                                       'halt_level':10000,
                                       'warning_stream':None})

    document = writer.document
    visitor = _SplitFieldsTranslator(document, errors, processtypes=processtypes)
    document.walk(visitor)

    return ParsedRstDocstring(document, visitor.fields)

<<<<<<< HEAD
def get_parser(obj:Documentable) -> Callable[[str, List[ParseError], bool], ParsedDocstring]:
    """
    Get the L{parse_docstring} function. 
    """
    return parse_docstring

class OptimizedReporter(docutils.utils.Reporter):
=======
class OptimizedReporter(Reporter):
>>>>>>> ab27e31b
    """A reporter that ignores all debug messages.  This is used to
    shave a couple seconds off of epydoc's run time, since docutils
    isn't very fast about processing its own debug messages.
    """

    def debug(self, *args: object, **kwargs: object) -> None:
        pass

class ParsedRstDocstring(ParsedDocstring):
    """
    An encoded version of a ReStructuredText docstring.  The contents
    of the docstring are encoded in the L{_document} instance
    variable.
    """

    def __init__(self, document: nodes.document, fields: Sequence[Field]):
        self._document = document
        """A ReStructuredText document, encoding the docstring."""

        document.reporter = OptimizedReporter(
            document.reporter.source, 'SEVERE', 'SEVERE', '')

        ParsedDocstring.__init__(self, fields)

    @property
    def has_body(self) -> bool:
        return any(
            isinstance(child, nodes.Text) or child.children
            for child in self._document.children
            )
    
    def to_node(self) -> nodes.document:
        return self._document

    def __repr__(self) -> str:
        return '<ParsedRstDocstring: ...>'

class _EpydocReader(StandaloneReader):
    """
    A reader that captures all errors that are generated by parsing,
    and appends them to a list as L{ParseError}.
    """

    def __init__(self, errors: List[ParseError]):
        self._errors = errors
        StandaloneReader.__init__(self)

    def get_transforms(self) -> List[Transform]:
        # Remove the DocInfo transform, to ensure that :author: fields
        # are correctly handled.
        return [t for t in StandaloneReader.get_transforms(self)
                if t != frontmatter.DocInfo]

    def new_document(self) -> nodes.document:
        document = new_document(self.source.source_path, self.settings)
        # Capture all warning messages.
        document.reporter.attach_observer(self.report)
        # Return the new document.
        return document

    def report(self, error: nodes.system_message) -> None:
        level: int = error['level']
        is_fatal = level >= Reporter.ERROR_LEVEL

        linenum: Optional[int] = error.get('line')

        msg = ''.join(c.astext() for c in error)

        self._errors.append(ParseError(msg, linenum, is_fatal))

class _DocumentPseudoWriter(Writer):
    """
    A pseudo-writer for the docutils framework, that can be used to
    access the document itself.  The output of C{_DocumentPseudoWriter}
    is just an empty string; but after it has been used, the most
    recently processed document is available as the instance variable
    C{document}.
    """

    document: nodes.document
    """The most recently processed document."""

    def translate(self) -> None:
        self.output = ''

class _SplitFieldsTranslator(nodes.NodeVisitor):
    """
    A docutils translator that removes all fields from a document, and
    collects them into the instance variable C{fields}

    @ivar fields: The fields of the most recently walked document.
    @type fields: C{list} of L{Field<markup.Field>}
    """

    ALLOW_UNMARKED_ARG_IN_CONSOLIDATED_FIELD = True
    """If true, then consolidated fields are not required to mark
    arguments with C{`backticks`}.  (This is currently only
    implemented for consolidated fields expressed as definition lists;
    consolidated fields expressed as unordered lists still require
    backticks for now."""

<<<<<<< HEAD
    def __init__(self, document: docutils.nodes.document, errors: List[ParseError], processtypes: bool = False):
        NodeVisitor.__init__(self, document)
=======
    def __init__(self, document: nodes.document, errors: List[ParseError]):
        nodes.NodeVisitor.__init__(self, document)
>>>>>>> ab27e31b
        self._errors = errors
        self.fields: List[Field] = []
        self._newfields: Set[str] = set()
        self._processtypes = processtypes

    def visit_document(self, node: nodes.Node) -> None:
        self.fields = []

    def visit_field(self, node: nodes.Node) -> None:
        # Remove the field from the tree.
        node.parent.remove(node)

        # Extract the field name & optional argument
        # FIXME: https://github.com/twisted/pydoctor/issues/267
        #   Support combined parameter type and description, if the type is a single word like::
        #       :param str user_agent: user agent
        tag = node[0].astext().split(None, 1)
        tagname = tag[0]
        if len(tag)>1: 
            arg = tag[1]
        else: 
            arg = None

        # Handle special fields:
        fbody = node[1]
        if arg is None:
            for (list_tag, entry_tag) in CONSOLIDATED_FIELDS.items():
                if tagname.lower() == list_tag:
                    try:
                        self.handle_consolidated_field(fbody, entry_tag)
                        return
                    except ValueError as e:
                        estr = 'Unable to split consolidated field '
                        estr += f'"{tagname}" - {e}'
                        self._errors.append(ParseError(estr, node.line,
                                                       is_fatal=False))

                        # Use a @newfield to let it be displayed as-is.
                        if tagname.lower() not in self._newfields:
                            newfield = Field('newfield', tagname.lower(),
                                             ParsedPlaintextDocstring(tagname),
                                             node.line - 1)
                            self.fields.append(newfield)
                            self._newfields.add(tagname.lower())

        self._add_field(tagname, arg, fbody, node.line)

    def _add_field(self,
            tagname: str,
            arg: Optional[str],
            fbody: Iterable[nodes.Node],
            lineno: int
            ) -> None:
        field_doc = self.document.copy()
        for child in fbody: 
            field_doc.append(child)

        # This allows restructuredtext markup to use TypeDocstring as well with a CLI option: --process-types
        field_parsed_doc: ParsedDocstring
        if self._processtypes and tagname in ['type', 'rtype']:
            field_parsed_doc = ParsedTypeDocstring(field_doc)
            for warning_msg in field_parsed_doc.warnings:
                    self._errors.append(ParseError(warning_msg, lineno, is_fatal=False))
        else:
            field_parsed_doc = ParsedRstDocstring(field_doc, ())
        self.fields.append(Field(tagname, arg, field_parsed_doc, lineno - 1))

    def visit_field_list(self, node: nodes.Node) -> None:
        # Remove the field list from the tree.  The visitor will still walk
        # over the node's children.
        node.parent.remove(node)

    def handle_consolidated_field(self, body: Sequence[nodes.Node], tagname: str) -> None:
        """
        Attempt to handle a consolidated section.
        """
        if len(body) != 1:
            raise ValueError('does not contain a single list.')
        elif body[0].tagname == 'bullet_list':
            self.handle_consolidated_bullet_list(body[0], tagname)
        elif (body[0].tagname == 'definition_list' and
              tagname in CONSOLIDATED_DEFLIST_FIELDS):
            self.handle_consolidated_definition_list(body[0], tagname)
        elif tagname in CONSOLIDATED_DEFLIST_FIELDS:
            raise ValueError('does not contain a bulleted list or '
                             'definition list.')
        else:
            raise ValueError('does not contain a bulleted list.')

    def handle_consolidated_bullet_list(self, items: Iterable[nodes.Node], tagname: str) -> None:
        # Check the contents of the list.  In particular, each list
        # item should have the form:
        #   - `arg`: description...
        n = 0
        _BAD_ITEM = ("list item %d is not well formed.  Each item must "
                     "consist of a single marked identifier (e.g., `x`), "
                     "optionally followed by a colon or dash and a "
                     "description.")
        for item in items:
            n += 1
            if item.tagname != 'list_item' or len(item) == 0:
                raise ValueError('bad bulleted list (bad child %d).' % n)
            if item[0].tagname != 'paragraph':
                if item[0].tagname == 'definition_list':
                    raise ValueError(('list item %d contains a definition '+
                                      'list (it\'s probably indented '+
                                      'wrong).') % n)
                else:
                    raise ValueError(_BAD_ITEM % n)
            if len(item[0]) == 0:
                raise ValueError(_BAD_ITEM % n)
            if item[0][0].tagname != 'title_reference':
                raise ValueError(_BAD_ITEM % n)

        # Everything looks good; convert to multiple fields.
        for item in items:
            # Extract the arg
            arg = item[0][0].astext()

            # Extract the field body, and remove the arg
            fbody = item[:]
            fbody[0] = fbody[0].copy()
            fbody[0][:] = item[0][1:]

            # Remove the separating ":", if present
            if (len(fbody[0]) > 0 and
                isinstance(fbody[0][0], nodes.Text)):
                text = fbody[0][0].astext()
                if text[:1] in ':-':
                    fbody[0][0] = nodes.Text(
                        text[1:].lstrip(), fbody[0][0].rawsource
                        )
                elif text[:2] in (' -', ' :'):
                    fbody[0][0] = nodes.Text(
                        text[2:].lstrip(), fbody[0][0].rawsource
                        )

            # Wrap the field body, and add a new field
            self._add_field(tagname, arg, fbody, fbody[0].line)

    def handle_consolidated_definition_list(self, items: Iterable[nodes.Node], tagname: str) -> None:
        # Check the list contents.
        n = 0
        _BAD_ITEM = ("item %d is not well formed.  Each item's term must "
                     "consist of a single marked identifier (e.g., `x`), "
                     "optionally followed by a space, colon, space, and "
                     "a type description.")
        for item in items:
            n += 1
            if (item.tagname != 'definition_list_item' or len(item) < 2 or
                item[-1].tagname != 'definition'):
                raise ValueError('bad definition list (bad child %d).' % n)
            if len(item) > 3:
                raise ValueError(_BAD_ITEM % n)
            if not ((item[0][0].tagname == 'title_reference') or
                    (self.ALLOW_UNMARKED_ARG_IN_CONSOLIDATED_FIELD and
                     isinstance(item[0][0], nodes.Text))):
                raise ValueError(_BAD_ITEM % n)
            for child in item[0][1:]:
                if child.astext() != '':
                    raise ValueError(_BAD_ITEM % n)

        # Extract it.
        for item in items:
            # The basic field.
            arg = item[0][0].astext()
            lineno = item[0].line
            fbody = item[-1]
            self._add_field(tagname, arg, fbody, lineno)
            # If there's a classifier, treat it as a type.
            if len(item) == 3:
                type_descr = item[1]
                self._add_field('type', arg, type_descr, lineno)

    def unknown_visit(self, node: nodes.Node) -> None:
        'Ignore all unknown nodes'

<<<<<<< HEAD

class SeeAlso(BaseAdmonition):
    """
    An admonition mentioning things to look at as reference.
    """
    class seealso(nodes.Admonition, nodes.Element):
        """Custom "see also" admonition node."""

    node_class = seealso

=======
>>>>>>> ab27e31b
class PythonCodeDirective(Directive):
    """
    A custom restructuredtext directive which can be used to display
    syntax-highlighted Python code blocks.  This directive takes no
    arguments, and the body should contain only Python code.  This
    directive can be used instead of doctest blocks when it is
    inconvenient to list prompts on each line, or when you would
    prefer that the output not contain prompts (e.g., to make
    copy/paste easier).
    """

    has_content = True

    def run(self) -> List[nodes.Node]:
        text = '\n'.join(self.content)
        node = nodes.doctest_block(text, text, codeblock=True)
        return [ node ]

directives.register_directive('python', PythonCodeDirective)
directives.register_directive('seealso', SeeAlso)<|MERGE_RESOLUTION|>--- conflicted
+++ resolved
@@ -47,21 +47,16 @@
 
 from docutils.core import publish_string
 from docutils.writers import Writer
-from docutils.parsers.rst.directives.admonitions import BaseAdmonition
+from docutils.parsers.rst.directives.admonitions import BaseAdmonition # type: ignore[import]
 from docutils.readers.standalone import Reader as StandaloneReader
 from docutils.utils import Reporter, new_document
 from docutils.parsers.rst import Directive, directives #type: ignore[attr-defined]
 from docutils.transforms import Transform, frontmatter
-from docutils import nodes
 
 from pydoctor.epydoc.markup import Field, ParseError, ParsedDocstring
 from pydoctor.epydoc.markup.plaintext import ParsedPlaintextDocstring
-<<<<<<< HEAD
 from pydoctor.epydoc.markup._types import ParsedTypeDocstring
 from pydoctor.model import Documentable
-from pydoctor.node2stan import node2stan
-=======
->>>>>>> ab27e31b
 
 #: A dictionary whose keys are the "consolidated fields" that are
 #: recognized by epydoc; and whose values are the corresponding epydoc
@@ -114,17 +109,13 @@
 
     return ParsedRstDocstring(document, visitor.fields)
 
-<<<<<<< HEAD
 def get_parser(obj:Documentable) -> Callable[[str, List[ParseError], bool], ParsedDocstring]:
     """
     Get the L{parse_docstring} function. 
     """
     return parse_docstring
 
-class OptimizedReporter(docutils.utils.Reporter):
-=======
 class OptimizedReporter(Reporter):
->>>>>>> ab27e31b
     """A reporter that ignores all debug messages.  This is used to
     shave a couple seconds off of epydoc's run time, since docutils
     isn't very fast about processing its own debug messages.
@@ -226,13 +217,8 @@
     consolidated fields expressed as unordered lists still require
     backticks for now."""
 
-<<<<<<< HEAD
-    def __init__(self, document: docutils.nodes.document, errors: List[ParseError], processtypes: bool = False):
-        NodeVisitor.__init__(self, document)
-=======
-    def __init__(self, document: nodes.document, errors: List[ParseError]):
+    def __init__(self, document: nodes.document, errors: List[ParseError], processtypes: bool = False):
         nodes.NodeVisitor.__init__(self, document)
->>>>>>> ab27e31b
         self._errors = errors
         self.fields: List[Field] = []
         self._newfields: Set[str] = set()
@@ -410,7 +396,6 @@
     def unknown_visit(self, node: nodes.Node) -> None:
         'Ignore all unknown nodes'
 
-<<<<<<< HEAD
 
 class SeeAlso(BaseAdmonition):
     """
@@ -421,8 +406,6 @@
 
     node_class = seealso
 
-=======
->>>>>>> ab27e31b
 class PythonCodeDirective(Directive):
     """
     A custom restructuredtext directive which can be used to display
