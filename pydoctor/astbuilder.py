"""Convert ASTs into L{pydoctor.model.Documentable} instances."""

import ast
import sys
from attr import attrs, attrib
from functools import partial
from inspect import BoundArguments, Parameter, Signature, signature
from itertools import chain
from pathlib import Path
from typing import (
    Any, Callable, Collection, Dict, Iterable, Iterator, List, Mapping, Optional, Sequence, Tuple,
    Type, TypeVar, Union, cast
)

import astor
from pydoctor import epydoc2stan, model, node2stan
from pydoctor.epydoc.markup._pyval_repr import colorize_inline_pyval
from pydoctor.astutils import bind_args, node2dottedname, node2fullname, is__name__equals__main__, NodeVisitor

def parseFile(path: Path) -> ast.Module:
    """Parse the contents of a Python source file."""
    with open(path, 'rb') as f:
        src = f.read() + b'\n'
    return _parse(src, filename=str(path))

if sys.version_info >= (3,8):
    _parse = partial(ast.parse, type_comments=True)
else:
    _parse = ast.parse


def _maybeAttribute(cls: model.Class, name: str) -> bool:
    """Check whether a name is a potential attribute of the given class.
    This is used to prevent an assignment that wraps a method from
    creating an attribute that would overwrite or shadow that method.

    @return: L{True} if the name does not exist or is an existing (possibly
        inherited) attribute, L{False} if this name defines something else than an L{Attribute}. 
    """
    obj = cls.find(name)
    return obj is None or isinstance(obj, model.Attribute)


def _handleAliasing(
        ctx: model.CanContainImportsDocumentable,
        target: str,
        expr: Optional[ast.expr]
        ) -> bool:
    """If the given expression is a name assigned to a target that is not yet
    in use, create an alias.
    @return: L{True} iff an alias was created.
    """
    if target in ctx.contents:
        return False
    full_name = node2fullname(expr, ctx)
    if full_name is None:
        return False
    ctx._localNameToFullName_map[target] = full_name
    return True

_attrs_decorator_signature = signature(attrs)
"""Signature of the L{attr.s} class decorator."""

def _uses_auto_attribs(call: ast.Call, module: model.Module) -> bool:
    """Does the given L{attr.s()} decoration contain C{auto_attribs=True}?
    @param call: AST of the call to L{attr.s()}.
        This function will assume that L{attr.s()} is called without
        verifying that.
    @param module: Module that contains the call, used for error reporting.
    @return: L{True} if L{True} is passed for C{auto_attribs},
        L{False} in all other cases: if C{auto_attribs} is not passed,
        if an explicit L{False} is passed or if an error was reported.
    """
    try:
        args = bind_args(_attrs_decorator_signature, call)
    except TypeError as ex:
        message = str(ex).replace("'", '"')
        module.report(
            f"Invalid arguments for attr.s(): {message}",
            lineno_offset=call.lineno
            )
        return False

    auto_attribs_expr = args.arguments.get('auto_attribs')
    if auto_attribs_expr is None:
        return False

    try:
        value = ast.literal_eval(auto_attribs_expr)
    except ValueError:
        module.report(
            'Unable to figure out value for "auto_attribs" argument '
            'to attr.s(), maybe too complex',
            lineno_offset=call.lineno
            )
        return False

    if not isinstance(value, bool):
        module.report(
            f'Value for "auto_attribs" argument to attr.s() '
            f'has type "{type(value).__name__}", expected "bool"',
            lineno_offset=call.lineno
            )
        return False

    return value


def is_attrib(expr: Optional[ast.expr], ctx: model.Documentable) -> bool:
    """Does this expression return an C{attr.ib}?"""
    return isinstance(expr, ast.Call) and node2fullname(expr.func, ctx) in (
        'attr.ib', 'attr.attrib', 'attr.attr'
        )


_attrib_signature = signature(attrib)
"""Signature of the L{attr.ib} function for defining class attributes."""

def attrib_args(expr: ast.expr, ctx: model.Documentable) -> Optional[BoundArguments]:
    """Get the arguments passed to an C{attr.ib} definition.
    @return: The arguments, or L{None} if C{expr} does not look like
        an C{attr.ib} definition or the arguments passed to it are invalid.
    """
    if isinstance(expr, ast.Call) and node2fullname(expr.func, ctx) in (
            'attr.ib', 'attr.attrib', 'attr.attr'
            ):
        try:
            return bind_args(_attrib_signature, expr)
        except TypeError as ex:
            message = str(ex).replace("'", '"')
            ctx.module.report(
                f"Invalid arguments for attr.ib(): {message}",
                lineno_offset=expr.lineno
                )
    return None

def is_using_typing_final(obj: model.Attribute) -> bool:
    """
    Detect if C{obj}'s L{Attribute.annotation} is using L{typing.Final}.
    """
    final_qualifiers = ("typing.Final", "typing_extensions.Final")
    fullName = node2fullname(obj.annotation, obj)
    if fullName in final_qualifiers:
        return True
    if isinstance(obj.annotation, ast.Subscript):
        # Final[...] or typing.Final[...] expressions
        if isinstance(obj.annotation.value, (ast.Name, ast.Attribute)):
            value = obj.annotation.value
            fullName = node2fullname(value, obj)
            if fullName in final_qualifiers:
                return True

    return False

def is_constant(obj: model.Attribute) -> bool:
    """
    Detect if the given assignment is a constant. 

    To detect whether a assignment is a constant, this checks two things:
        - all-caps variable name
        - typing.Final annotation
    
    @note: Must be called after setting obj.annotation to detect variables using Final.
    """

    return obj.name.isupper() or is_using_typing_final(obj)

def is_attribute_overridden(obj: model.Attribute, new_value: Optional[ast.expr]) -> bool:
    """
    Detect if the optional C{new_value} expression override the one already stored in the L{Attribute.value} attribute.
    """
    return obj.value is not None and new_value is not None

def _extract_annotation_subscript(annotation: ast.Subscript) -> ast.AST:
    """
    Extract the "str, bytes" part from annotations like  "Union[str, bytes]".
    """
    ann_slice = annotation.slice
    if sys.version_info < (3,9) and isinstance(ann_slice, ast.Index):
        return ann_slice.value
    else:
        return ann_slice

def extract_final_subscript(annotation: ast.Subscript) -> ast.expr:
    """
    Extract the "str" part from annotations like  "Final[str]".

    @raises ValueError: If the "Final" annotation is not valid.
    """ 
    ann_slice = _extract_annotation_subscript(annotation)
    if isinstance(ann_slice, (ast.ExtSlice, ast.Slice, ast.Tuple)):
        raise ValueError("Annotation is invalid, it should not contain slices.")
    else:
        assert isinstance(ann_slice, ast.expr)
        return ann_slice

class ModuleVistor(NodeVisitor):

    def __init__(self, builder: 'ASTBuilder', module: model.Module):
        super().__init__()
        self.builder = builder
        self.system = builder.system
        self.module = module


    def visit_If(self, node: ast.If) -> None:
        if isinstance(node.test, ast.Compare):
            if is__name__equals__main__(node.test):
                # skip if __name__ == '__main__': blocks since
                # whatever is declared in them cannot be imported
                # and thus is not part of the API
                raise self.SkipNode()

    def visit_Module(self, node: ast.Module) -> None:
        assert self.module.docstring is None

        self.builder.push(self.module, 0)
        if len(node.body) > 0 and isinstance(node.body[0], ast.Expr) and isinstance(node.body[0].value, ast.Str):
            self.module.setDocstring(node.body[0].value)
            epydoc2stan.extract_fields(self.module)

    def depart_Module(self, node: ast.Module) -> None:
        self.builder.pop(self.module)

    def visit_ClassDef(self, node: ast.ClassDef) -> None:
        # Ignore classes within functions.
        parent = self.builder.current
        if isinstance(parent, model.Function):
            raise self.SkipNode()

        rawbases = []
        initialbases = []
        initialbaseobjects = []

<<<<<<< HEAD
        for base_node in node.bases:
            # This handles generics in MRO, by extracting the first
            # subscript value::
            #   class Visitor(MyGeneric[T]):...
            # 'MyGeneric' will be added to rawbases instead 
            # of 'MyGeneric[T]' which cannot resolve to anything.
            name_node = base_node
            if isinstance(base_node, ast.Subscript):
                name_node = base_node.value
            
            str_base = '.'.join(node2dottedname(name_node) or \
                # Fallback on astor if the expression is unknown by node2dottedname().
                [astor.to_source(base_node).strip()]) 
                
            # Store the base as string and as ast.expr in rawbases list.
            rawbases += [(str_base, base_node)]
            
            # Try to resolve the base, put None if could not resolve it,
            # if we can't resolve it now, it most likely mean that there are
            # import cycles (maybe in TYPE_CHECKING blocks). 
            # None bases will be re-resolved in post-processing.
            baseobj = parent.resolveName(str_base)
            if baseobj and not isinstance(baseobj, model.Class):
=======
        for n in node.bases:
            # TODO: Handle generics in MRO
            str_base = '.'.join(node2dottedname(n) or [astor.to_source(n).strip()])
            rawbases.append(str_base)
            expandbase = parent.expandName(str_base)
            baseobj = self.system.objForFullName(expandbase)
            if not isinstance(baseobj, model.Class):
>>>>>>> c951116c
                baseobj = None
            initialbases.append(expandbase)
            initialbaseobjects.append(baseobj)

        lineno = node.lineno
        if node.decorator_list:
            lineno = node.decorator_list[0].lineno

        cls: model.Class = self.builder.pushClass(node.name, lineno)
        cls.decorators = []
        cls.rawbases = rawbases
        cls._initialbaseobjects = initialbaseobjects
        cls._initialbases = initialbases

        if len(node.body) > 0 and isinstance(node.body[0], ast.Expr) and isinstance(node.body[0].value, ast.Str):
            cls.setDocstring(node.body[0].value)
            epydoc2stan.extract_fields(cls)

        if node.decorator_list:
            for decnode in node.decorator_list:
                args: Optional[Sequence[ast.expr]]
                if isinstance(decnode, ast.Call):
                    base = node2fullname(decnode.func, parent)
                    args = decnode.args
                    if base in ('attr.s', 'attr.attrs', 'attr.attributes'):
                        cls.auto_attribs |= _uses_auto_attribs(decnode, parent.module)
                else:
                    base = node2fullname(decnode, parent)
                    args = None
                if base is None:  # pragma: no cover
                    # There are expressions for which node2data() returns None,
                    # but I cannot find any that don't lead to a SyntaxError
                    # when used in a decorator.
                    cls.report("cannot make sense of class decorator")
                else:
                    cls.decorators.append((base, args))
<<<<<<< HEAD

=======
        cls.raw_decorators = node.decorator_list if node.decorator_list else []
        
        # We're not resolving the subclasses at this point yet because all 
        # modules might not have been processed, and since subclasses are only used in the presentation,
        # it's better to resolve them in the post-processing instead.
>>>>>>> c951116c

    def depart_ClassDef(self, node: ast.ClassDef) -> None:
        self.builder.popClass()


    def visit_ImportFrom(self, node: ast.ImportFrom) -> None:
        ctx = self.builder.current
        if not isinstance(ctx, model.CanContainImportsDocumentable):
            self.builder.warning("processing import statement in odd context", str(ctx))
            return

        modname = node.module
        level = node.level
        if level:
            # Relative import.
            parent: Optional[model.Documentable] = ctx.parentMod
            if isinstance(ctx.module, model.Package):
                level -= 1
            for _ in range(level):
                if parent is None:
                    break
                parent = parent.parent
            if parent is None:
                assert ctx.parentMod is not None
                ctx.parentMod.report(
                    "relative import level (%d) too high" % node.level,
                    lineno_offset=node.lineno
                    )
                return
            if modname is None:
                modname = parent.fullName()
            else:
                modname = f'{parent.fullName()}.{modname}'
        else:
            # The module name can only be omitted on relative imports.
            assert modname is not None

        if node.names[0].name == '*':
            self._importAll(modname)
        else:
            self._importNames(modname, node.names)

    def _importAll(self, modname: str) -> None:
        """Handle a C{from <modname> import *} statement."""

        mod = self.system.getProcessedModule(modname)
        if mod is None:
            # We don't have any information about the module, so we don't know
            # what names to import.
            self.builder.warning("import * from unknown", modname)
            return

        self.builder.warning("import *", modname)

        # Get names to import: use __all__ if available, otherwise take all
        # names that are not private.
        names = mod.all
        if names is None:
            names = [
                name
                for name in chain(mod.contents.keys(),
                                  mod._localNameToFullName_map.keys())
                if not name.startswith('_')
                ]

        # Fetch names to export.
        exports = self._getCurrentModuleExports()

        # Add imported names to our module namespace.
        assert isinstance(self.builder.current, model.CanContainImportsDocumentable)
        _localNameToFullName = self.builder.current._localNameToFullName_map
        expandName = mod.expandName
        for name in names:

            if self._handleReExport(exports, name, name, mod) is True:
                continue

            _localNameToFullName[name] = expandName(name)

    def _getCurrentModuleExports(self) -> Collection[str]:
        # Fetch names to export.
        current = self.builder.current
        if isinstance(current, model.Module):
            exports = current.all
            if exports is None:
                exports = []
        else:
            # Don't export names imported inside classes or functions.
            exports = []
        return exports

    def _handleReExport(self, curr_mod_exports:Collection[str], 
                        origin_name:str, as_name:str,
                        origin_module:model.Module) -> bool:
        """
        Move re-exported objects into current module.

        @returns: True if the imported name has been sucessfully re-exported.
        """
        # Move re-exported objects into current module.
        current = self.builder.current
        modname = origin_module.fullName()
        if as_name in curr_mod_exports:
            # In case of duplicates names, we can't rely on resolveName,
            # So we use content.get first to resolve non-alias names. 
            ob = origin_module.contents.get(origin_name) or origin_module.resolveName(origin_name)
            if ob is None:
                self.builder.warning("cannot resolve re-exported name",
                                        f'{modname}.{origin_name}')
            else:
                if origin_module.all is None or origin_name not in origin_module.all:
                    self.system.msg(
                        "astbuilder",
                        "moving %r into %r" % (ob.fullName(), current.fullName())
                        )
                    # Must be a Module since the exports is set to an empty list if it's not.
                    assert isinstance(current, model.Module)
                    ob.reparent(current, as_name)
                    return True
        return False

    def _importNames(self, modname: str, names: Iterable[ast.alias]) -> None:
        """Handle a C{from <modname> import <names>} statement."""

        # Process the module we're importing from.
        mod = self.system.getProcessedModule(modname)

        # Fetch names to export.
        exports = self._getCurrentModuleExports()

        current = self.builder.current
        assert isinstance(current, model.CanContainImportsDocumentable)
        _localNameToFullName = current._localNameToFullName_map
        for al in names:
            orgname, asname = al.name, al.asname
            if asname is None:
                asname = orgname

            if mod is not None and self._handleReExport(exports, orgname, asname, mod) is True:
                continue

            # If we're importing from a package, make sure imported modules
            # are processed (getProcessedModule() ignores non-modules).
            if isinstance(mod, model.Package):
                self.system.getProcessedModule(f'{modname}.{orgname}')

            _localNameToFullName[asname] = f'{modname}.{orgname}'

    def visit_Import(self, node: ast.Import) -> None:
        """Process an import statement.

        The grammar for the statement is roughly:

        mod_as := DOTTEDNAME ['as' NAME]
        import_stmt := 'import' mod_as (',' mod_as)*

        and this is translated into a node which is an instance of Import wih
        an attribute 'names', which is in turn a list of 2-tuples
        (dotted_name, as_name) where as_name is None if there was no 'as foo'
        part of the statement.
        """
        if not isinstance(self.builder.current, model.CanContainImportsDocumentable):
            self.builder.warning("processing import statement in odd context",
                                 str(self.builder.current))
            return
        _localNameToFullName = self.builder.current._localNameToFullName_map
        for al in node.names:
            fullname, asname = al.name, al.asname
            if asname is not None:
                _localNameToFullName[asname] = fullname


    def _handleOldSchoolMethodDecoration(self, target: str, expr: Optional[ast.expr]) -> bool:
        if not isinstance(expr, ast.Call):
            return False
        func = expr.func
        if not isinstance(func, ast.Name):
            return False
        func_name = func.id
        args = expr.args
        if len(args) != 1:
            return False
        arg, = args
        if not isinstance(arg, ast.Name):
            return False
        if target == arg.id and func_name in ['staticmethod', 'classmethod']:
            target_obj = self.builder.current.contents.get(target)
            if isinstance(target_obj, model.Function):

                # _handleOldSchoolMethodDecoration must only be called in a class scope.
                assert target_obj.kind is model.DocumentableKind.METHOD

                if func_name == 'staticmethod':
                    target_obj.kind = model.DocumentableKind.STATIC_METHOD
                elif func_name == 'classmethod':
                    target_obj.kind = model.DocumentableKind.CLASS_METHOD
                return True
        return False
    
    def _warnsConstantAssigmentOverride(self, obj: model.Attribute, lineno_offset: int) -> None:
        obj.report(f'Assignment to constant "{obj.name}" overrides previous assignment '
                    f'at line {obj.linenumber}, the original value will not be part of the docs.', 
                            section='ast', lineno_offset=lineno_offset)
                            
    def _warnsConstantReAssigmentInInstance(self, obj: model.Attribute, lineno_offset: int = 0) -> None:
        obj.report(f'Assignment to constant "{obj.name}" inside an instance is ignored, this value will not be part of the docs.', 
                        section='ast', lineno_offset=lineno_offset)

    def _handleConstant(self, obj: model.Attribute, value: Optional[ast.expr], lineno: int) -> None:
        """Must be called after obj.setLineNumber() to have the right line number in the warning."""
        
        if is_attribute_overridden(obj, value):
            
            if obj.kind in (model.DocumentableKind.CONSTANT, 
                                model.DocumentableKind.VARIABLE, 
                                model.DocumentableKind.CLASS_VARIABLE):
                # Module/Class level warning, regular override.
                self._warnsConstantAssigmentOverride(obj=obj, lineno_offset=lineno-obj.linenumber)
            else:
                # Instance level warning caught at the time of the constant detection.
                self._warnsConstantReAssigmentInInstance(obj)

        obj.value = value
        
        obj.kind = model.DocumentableKind.CONSTANT

        # A hack to to display variables annotated with Final with the real type instead.
        if is_using_typing_final(obj):
            if isinstance(obj.annotation, ast.Subscript):
                try:
                    annotation = extract_final_subscript(obj.annotation)
                except ValueError as e:
                    obj.report(str(e), section='ast', lineno_offset=lineno-obj.linenumber)
                    obj.annotation = _infer_type(value) if value else None
                else:
                    # Will not display as "Final[str]" but rather only "str"
                    obj.annotation = annotation
            else:
                # Just plain "Final" annotation.
                # Simply ignore it because it's duplication of information.
                obj.annotation = _infer_type(value) if value else None

    def _handleModuleVar(self,
            target: str,
            annotation: Optional[ast.expr],
            expr: Optional[ast.expr],
            lineno: int
            ) -> None:
        if target in MODULE_VARIABLES_META_PARSERS:
            # This is metadata, not a variable that needs to be documented,
            # and therefore doesn't need an Attribute instance.
            return
        parent = self.builder.current
        obj = parent.contents.get(target)
        
        if obj is None:
            obj = self.builder.addAttribute(name=target, kind=None, parent=parent)
        
        # If it's not an attribute it means that the name is already denifed as function/class 
        # probably meaning that this attribute is a bound callable. 
        #
        #   def func(value, stock) -> int:...
        #   var = 2
        #   func = partial(func, value=var)
        #
        # We don't know how to handle this,
        # so we ignore it to document the original object. This means that we might document arguments 
        # that are in reality not existing because they have values in a partial() call for instance.

        if not isinstance(obj, model.Attribute):
            return
            
        if annotation is None and expr is not None:
            annotation = _infer_type(expr)
        
        obj.annotation = annotation
        obj.setLineNumber(lineno)
        
        if is_constant(obj):
            self._handleConstant(obj=obj, value=expr, lineno=lineno)
        else:
            obj.kind = model.DocumentableKind.VARIABLE
            # We store the expr value for all Attribute in order to be able to 
            # check if they have been initialized or not.
            obj.value = expr

        self.builder.currentAttr = obj

    def _handleAssignmentInModule(self,
            target: str,
            annotation: Optional[ast.expr],
            expr: Optional[ast.expr],
            lineno: int
            ) -> None:
        module = self.builder.current
        assert isinstance(module, model.Module)
        if not _handleAliasing(module, target, expr):
            self._handleModuleVar(target, annotation, expr, lineno)

    def _handleClassVar(self,
            name: str,
            annotation: Optional[ast.expr],
            expr: Optional[ast.expr],
            lineno: int
            ) -> None:
        cls = self.builder.current
        assert isinstance(cls, model.Class)
        if not _maybeAttribute(cls, name):
            return

        # Class variables can only be Attribute, so it's OK to cast
        obj = cast(Optional[model.Attribute], cls.contents.get(name))

        if obj is None:
            obj = self.builder.addAttribute(name=name, kind=None, parent=cls)

        if obj.kind is None:
            instance = is_attrib(expr, cls) or (
                cls.auto_attribs and annotation is not None and not (
                    isinstance(annotation, ast.Subscript) and
                    node2fullname(annotation.value, cls) == 'typing.ClassVar'
                    )
                )
            obj.kind = model.DocumentableKind.INSTANCE_VARIABLE if instance else model.DocumentableKind.CLASS_VARIABLE

        if expr is not None:
            if annotation is None:
                annotation = self._annotation_from_attrib(expr, cls)
            if annotation is None:
                annotation = _infer_type(expr)
        
        obj.annotation = annotation
        obj.setLineNumber(lineno)

        if is_constant(obj):
            self._handleConstant(obj=obj, value=expr, lineno=lineno)
        else:
            obj.value = expr

        self.builder.currentAttr = obj

    def _handleInstanceVar(self,
            name: str,
            annotation: Optional[ast.expr],
            expr: Optional[ast.expr],
            lineno: int
            ) -> None:
        func = self.builder.current
        if not isinstance(func, model.Function):
            return
        cls = func.parent
        if not isinstance(cls, model.Class):
            return
        if not _maybeAttribute(cls, name):
            return

        # Class variables can only be Attribute, so it's OK to cast because we used _maybeAttribute() above.
        obj = cast(Optional[model.Attribute], cls.contents.get(name))
        if obj is None:

            obj = self.builder.addAttribute(name=name, kind=None, parent=cls)

        if annotation is None and expr is not None:
            annotation = _infer_type(expr)
        
        obj.annotation = annotation
        obj.setLineNumber(lineno)

        # Maybe an instance variable overrides a constant, 
        # so we check before setting the kind to INSTANCE_VARIABLE.
        if obj.kind is model.DocumentableKind.CONSTANT:
            self._warnsConstantReAssigmentInInstance(obj, lineno_offset=lineno-obj.linenumber)
        else:
            obj.kind = model.DocumentableKind.INSTANCE_VARIABLE
            obj.value = expr
        
        self.builder.currentAttr = obj

    def _handleAssignmentInClass(self,
            target: str,
            annotation: Optional[ast.expr],
            expr: Optional[ast.expr],
            lineno: int
            ) -> None:
        cls = self.builder.current
        assert isinstance(cls, model.Class)
        if not _handleAliasing(cls, target, expr):
            self._handleClassVar(target, annotation, expr, lineno)

    def _handleDocstringUpdate(self,
            targetNode: ast.expr,
            expr: Optional[ast.expr],
            lineno: int
            ) -> None:
        def warn(msg: str) -> None:
            module = self.builder.currentMod
            assert module is not None
            module.report(msg, section='ast', lineno_offset=lineno)

        # Ignore docstring updates in functions.
        scope = self.builder.current
        if isinstance(scope, model.Function):
            return

        # Figure out target object.
        full_name = node2fullname(targetNode, scope)
        if full_name is None:
            warn("Unable to figure out target for __doc__ assignment")
            # Don't return yet: we might have to warn about the value too.
            obj = None
        else:
            obj = self.system.objForFullName(full_name)
            if obj is None:
                warn("Unable to figure out target for __doc__ assignment: "
                     "computed full name not found: " + full_name)

        # Determine docstring value.
        try:
            if expr is None:
                # The expr is None for detupling assignments, which can
                # be described as "too complex".
                raise ValueError()
            docstring: object = ast.literal_eval(expr)
        except ValueError:
            warn("Unable to figure out value for __doc__ assignment, "
                 "maybe too complex")
            return
        if not isinstance(docstring, str):
            warn("Ignoring value assigned to __doc__: not a string")
            return

        if obj is not None:
            obj.docstring = docstring
            # TODO: It might be better to not perform docstring parsing until
            #       we have the final docstrings for all objects.
            obj.parsed_docstring = None

    def _handleAssignment(self,
            targetNode: ast.expr,
            annotation: Optional[ast.expr],
            expr: Optional[ast.expr],
            lineno: int
            ) -> None:
        if isinstance(targetNode, ast.Name):
            target = targetNode.id
            scope = self.builder.current
            if isinstance(scope, model.Module):
                self._handleAssignmentInModule(target, annotation, expr, lineno)
            elif isinstance(scope, model.Class):
                if not self._handleOldSchoolMethodDecoration(target, expr):
                    self._handleAssignmentInClass(target, annotation, expr, lineno)
        elif isinstance(targetNode, ast.Attribute):
            value = targetNode.value
            if targetNode.attr == '__doc__':
                self._handleDocstringUpdate(value, expr, lineno)
            elif isinstance(value, ast.Name) and value.id == 'self':
                self._handleInstanceVar(targetNode.attr, annotation, expr, lineno)

    def visit_Assign(self, node: ast.Assign) -> None:
        lineno = node.lineno
        expr = node.value

        type_comment: Optional[str] = getattr(node, 'type_comment', None)
        if type_comment is None:
            annotation = None
        else:
            annotation = self._unstring_annotation(ast.Str(type_comment, lineno=lineno))

        for target in node.targets:
            if isinstance(target, ast.Tuple):
                for elem in target.elts:
                    # Note: We skip type and aliasing analysis for this case,
                    #       but we do record line numbers.
                    self._handleAssignment(elem, None, None, lineno)
            else:
                self._handleAssignment(target, annotation, expr, lineno)

    def visit_AnnAssign(self, node: ast.AnnAssign) -> None:
        annotation = self._unstring_annotation(node.annotation)
        self._handleAssignment(node.target, annotation, node.value, node.lineno)

    def visit_Expr(self, node: ast.Expr) -> None:
        value = node.value
        if isinstance(value, ast.Str):
            attr = self.builder.currentAttr
            if attr is not None:
                attr.setDocstring(value)
                self.builder.currentAttr = None
        self.generic_visit(node)


    def visit_AsyncFunctionDef(self, node: ast.AsyncFunctionDef) -> None:
        self._handleFunctionDef(node, is_async=True)

    def visit_FunctionDef(self, node: ast.FunctionDef) -> None:
        self._handleFunctionDef(node, is_async=False)

    def _handleFunctionDef(self,
            node: Union[ast.AsyncFunctionDef, ast.FunctionDef],
            is_async: bool
            ) -> None:
        # Ignore inner functions.
        parent = self.builder.current
        if isinstance(parent, model.Function):
            raise self.SkipNode()

        lineno = node.lineno

        # setting linenumber from the start of the decorations
        if node.decorator_list:
            lineno = node.decorator_list[0].lineno

        # extracting docstring
        docstring: Optional[ast.Str] = None
        if len(node.body) > 0 and isinstance(node.body[0], ast.Expr) \
                              and isinstance(node.body[0].value, ast.Str):
            docstring = node.body[0].value

        func_name = node.name

        # determine the function's kind
        is_property = False
        is_classmethod = False
        is_staticmethod = False
        if isinstance(parent, model.Class) and node.decorator_list:
            for d in node.decorator_list:
                if isinstance(d, ast.Call):
                    deco_name = node2dottedname(d.func)
                else:
                    deco_name = node2dottedname(d)
                if deco_name is None:
                    continue
                if deco_name[-1].endswith('property') or deco_name[-1].endswith('Property'):
                    is_property = True
                elif deco_name == ['classmethod']:
                    is_classmethod = True
                elif deco_name == ['staticmethod']:
                    is_staticmethod = True
                elif len(deco_name) >= 2 and deco_name[-1] in ('setter', 'deleter'):
                    # Rename the setter/deleter, so it doesn't replace
                    # the property object.
                    func_name = '.'.join(deco_name[-2:])

        if is_property:
            # handle property and skip child nodes.
            attr = self._handlePropertyDef(node, docstring, lineno)
            if is_classmethod:
                attr.report(f'{attr.fullName()} is both property and classmethod')
            if is_staticmethod:
                attr.report(f'{attr.fullName()} is both property and staticmethod')
            raise self.SkipNode()

        func = self.builder.pushFunction(func_name, lineno)
        func.is_async = is_async
        if docstring is not None:
            func.setDocstring(docstring)
        func.decorators = node.decorator_list
        if is_staticmethod:
            if is_classmethod:
                func.report(f'{func.fullName()} is both classmethod and staticmethod')
            else:
                func.kind = model.DocumentableKind.STATIC_METHOD
        elif is_classmethod:
            func.kind = model.DocumentableKind.CLASS_METHOD

        # Position-only arguments were introduced in Python 3.8.
        posonlyargs: Sequence[ast.arg] = getattr(node.args, 'posonlyargs', ())

        num_pos_args = len(posonlyargs) + len(node.args.args)
        defaults = node.args.defaults
        default_offset = num_pos_args - len(defaults)
        def get_default(index: int) -> Optional[ast.expr]:
            assert 0 <= index < num_pos_args, index
            index -= default_offset
            return None if index < 0 else defaults[index]

        parameters: List[Parameter] = []
        def add_arg(name: str, kind: Any, default: Optional[ast.expr]) -> None:
            default_val = Parameter.empty if default is None else _ValueFormatter(default, ctx=func)
            parameters.append(Parameter(name, kind, default=default_val))

        for index, arg in enumerate(posonlyargs):
            add_arg(arg.arg, Parameter.POSITIONAL_ONLY, get_default(index))

        for index, arg in enumerate(node.args.args, start=len(posonlyargs)):
            add_arg(arg.arg, Parameter.POSITIONAL_OR_KEYWORD, get_default(index))

        vararg = node.args.vararg
        if vararg is not None:
            add_arg(vararg.arg, Parameter.VAR_POSITIONAL, None)

        assert len(node.args.kwonlyargs) == len(node.args.kw_defaults)
        for arg, default in zip(node.args.kwonlyargs, node.args.kw_defaults):
            add_arg(arg.arg, Parameter.KEYWORD_ONLY, default)

        kwarg = node.args.kwarg
        if kwarg is not None:
            add_arg(kwarg.arg, Parameter.VAR_KEYWORD, None)

        try:
            signature = Signature(parameters)
        except ValueError as ex:
            func.report(f'{func.fullName()} has invalid parameters: {ex}')
            signature = Signature()

        func.signature = signature
        func.annotations = self._annotations_from_function(node)
    
    def depart_AsyncFunctionDef(self, node: ast.AsyncFunctionDef) -> None:
        self.builder.popFunction()

    def depart_FunctionDef(self, node: ast.FunctionDef) -> None:
        self.builder.popFunction()

    def _handlePropertyDef(self,
            node: Union[ast.AsyncFunctionDef, ast.FunctionDef],
            docstring: Optional[ast.Str],
            lineno: int
            ) -> model.Attribute:

        attr = self.builder.addAttribute(name=node.name, kind=model.DocumentableKind.PROPERTY, parent=self.builder.current)
        attr.setLineNumber(lineno)

        if docstring is not None:
            attr.setDocstring(docstring)
            assert attr.docstring is not None
            pdoc = epydoc2stan.parse_docstring(attr, attr.docstring, attr)
            other_fields = []
            for field in pdoc.fields:
                tag = field.tag()
                if tag == 'return':
                    if not pdoc.has_body:
                        pdoc = field.body()
                        # Avoid format_summary() going back to the original
                        # empty-body docstring.
                        attr.docstring = ''
                elif tag == 'rtype':
                    attr.parsed_type = field.body()
                else:
                    other_fields.append(field)
            pdoc.fields = other_fields
            attr.parsed_docstring = pdoc

        if node.returns is not None:
            attr.annotation = self._unstring_annotation(node.returns)
        attr.decorators = node.decorator_list

        return attr

    def _annotation_from_attrib(self,
            expr: ast.expr,
            ctx: model.Documentable
            ) -> Optional[ast.expr]:
        """Get the type of an C{attr.ib} definition.
        @param expr: The expression's AST.
        @param ctx: The context in which this expression is evaluated.
        @return: A type annotation, or None if the expression is not
                 an C{attr.ib} definition or contains no type information.
        """
        args = attrib_args(expr, ctx)
        if args is not None:
            typ = args.arguments.get('type')
            if typ is not None:
                return self._unstring_annotation(typ)
            default = args.arguments.get('default')
            if default is not None:
                return _infer_type(default)
        return None

    def _annotations_from_function(
            self, func: Union[ast.AsyncFunctionDef, ast.FunctionDef]
            ) -> Mapping[str, Optional[ast.expr]]:
        """Get annotations from a function definition.
        @param func: The function definition's AST.
        @return: Mapping from argument name to annotation.
            The name C{return} is used for the return type.
            Unannotated arguments are omitted.
        """
        def _get_all_args() -> Iterator[ast.arg]:
            base_args = func.args
            # New on Python 3.8 -- handle absence gracefully
            try:
                yield from base_args.posonlyargs
            except AttributeError:
                pass
            yield from base_args.args
            varargs = base_args.vararg
            if varargs:
                varargs.arg = epydoc2stan.VariableArgument(varargs.arg)
                yield varargs
            yield from base_args.kwonlyargs
            kwargs = base_args.kwarg
            if kwargs:
                kwargs.arg = epydoc2stan.KeywordArgument(kwargs.arg)
                yield kwargs
        def _get_all_ast_annotations() -> Iterator[Tuple[str, Optional[ast.expr]]]:
            for arg in _get_all_args():
                yield arg.arg, arg.annotation
            returns = func.returns
            if returns:
                yield 'return', returns
        return {
            # Include parameter names even if they're not annotated, so that
            # we can use the key set to know which parameters exist and warn
            # when non-existing parameters are documented.
            name: None if value is None else self._unstring_annotation(value)
            for name, value in _get_all_ast_annotations()
            }

    def _unstring_annotation(self, node: ast.expr) -> ast.expr:
        """Replace all strings in the given expression by parsed versions.
        @return: The unstringed node. If parsing fails, an error is logged
            and the original node is returned.
        """
        try:
            expr = _AnnotationStringParser().visit(node)
        except SyntaxError as ex:
            module = self.builder.currentMod
            assert module is not None
            module.report(f'syntax error in annotation: {ex}', lineno_offset=node.lineno)
            return node
        else:
            assert isinstance(expr, ast.expr), expr
            return expr

class _ValueFormatter:
    """
    Class to encapsulate a python value and translate it to HTML when calling L{repr()} on the L{_ValueFormatter}.
    Used for presenting default values of parameters.
    """

    def __init__(self, value: Any, ctx: model.Documentable):
        self._colorized = colorize_inline_pyval(value)
        """
        The colorized value as L{ParsedDocstring}.
        """

        self._linker = ctx.docstring_linker
        """
        Linker.
        """

    def __repr__(self) -> str:
        """
        Present the python value as HTML. 
        Without the englobing <code> tags.
        """
        # Using node2stan.node2html instead of flatten(to_stan()). 
        # This avoids calling flatten() twice.
        return ''.join(node2stan.node2html(self._colorized.to_node(), self._linker))

class _AnnotationStringParser(ast.NodeTransformer):
    """Implementation of L{ModuleVistor._unstring_annotation()}.

    When given an expression, the node returned by L{ast.NodeVisitor.visit()}
    will also be an expression.
    If any string literal contained in the original expression is either
    invalid Python or not a singular expression, L{SyntaxError} is raised.
    """

    def _parse_string(self, value: str) -> ast.expr:
        statements = ast.parse(value).body
        if len(statements) != 1:
            raise SyntaxError("expected expression, found multiple statements")
        stmt, = statements
        if isinstance(stmt, ast.Expr):
            # Expression wrapped in an Expr statement.
            expr = self.visit(stmt.value)
            assert isinstance(expr, ast.expr), expr
            return expr
        else:
            raise SyntaxError("expected expression, found statement")

    def visit_Subscript(self, node: ast.Subscript) -> ast.Subscript:
        value = self.visit(node.value)
        if isinstance(value, ast.Name) and value.id == 'Literal':
            # Literal[...] expression; don't unstring the arguments.
            slice = node.slice
        elif isinstance(value, ast.Attribute) and value.attr == 'Literal':
            # typing.Literal[...] expression; don't unstring the arguments.
            slice = node.slice
        else:
            # Other subscript; unstring the slice.
            slice = self.visit(node.slice)
        return ast.copy_location(ast.Subscript(value, slice, node.ctx), node)

    # For Python >= 3.8:

    def visit_Constant(self, node: ast.Constant) -> ast.expr:
        value = node.value
        if isinstance(value, str):
            return ast.copy_location(self._parse_string(value), node)
        else:
            const = self.generic_visit(node)
            assert isinstance(const, ast.Constant), const
            return const

    # For Python < 3.8:

    def visit_Str(self, node: ast.Str) -> ast.expr:
        return ast.copy_location(self._parse_string(node.s), node)

def _infer_type(expr: ast.expr) -> Optional[ast.expr]:
    """Infer an expression's type.
    @param expr: The expression's AST.
    @return: A type annotation, or None if the expression has no obvious type.
    """
    try:
        value: object = ast.literal_eval(expr)
    except ValueError:
        return None
    else:
        ann = _annotation_for_value(value)
        if ann is None:
            return None
        else:
            return ast.fix_missing_locations(ast.copy_location(ann, expr))

def _annotation_for_value(value: object) -> Optional[ast.expr]:
    if value is None:
        return None
    name = type(value).__name__
    if isinstance(value, (dict, list, set, tuple)):
        ann_elem = _annotation_for_elements(value)
        if isinstance(value, dict):
            ann_value = _annotation_for_elements(value.values())
            if ann_value is None:
                ann_elem = None
            elif ann_elem is not None:
                ann_elem = ast.Tuple(elts=[ann_elem, ann_value])
        if ann_elem is not None:
            if name == 'tuple':
                ann_elem = ast.Tuple(elts=[ann_elem, ast.Ellipsis()])
            return ast.Subscript(value=ast.Name(id=name),
                                 slice=ast.Index(value=ann_elem))
    return ast.Name(id=name)

def _annotation_for_elements(sequence: Iterable[object]) -> Optional[ast.expr]:
    names = set()
    for elem in sequence:
        ann = _annotation_for_value(elem)
        if isinstance(ann, ast.Name):
            names.add(ann.id)
        else:
            # Nested sequences are too complex.
            return None
    if len(names) == 1:
        name = names.pop()
        return ast.Name(id=name)
    else:
        # Empty sequence or no uniform type.
        return None


DocumentableT = TypeVar('DocumentableT', bound=model.Documentable)

class ASTBuilder:
    """
    Keeps tracks of the state of the AST build, creates documentable and adds objects to the system.
    """
    ModuleVistor = ModuleVistor

    def __init__(self, system: model.System):
        self.system = system
        
        self.current = cast(model.Documentable, None) # current visited object
        self.currentMod: Optional[model.Module] = None # module, set when visiting ast.Module
        self.currentAttr: Optional[model.Documentable] = None # recently visited attribute object
        
        self._stack: List[model.Documentable] = []
        self.ast_cache: Dict[Path, Optional[ast.Module]] = {}


    def _push(self, cls: Type[DocumentableT], name: str, lineno: int) -> DocumentableT:
        """
        Create and enter a new object of the given type and add it to the system.
        """
        obj = cls(self.system, name, self.current)
        self.system.addObject(obj)
        self.push(obj, lineno)
        self.currentAttr = None
        return obj

    def _pop(self, cls: Type[model.Documentable]) -> None:
        assert isinstance(self.current, cls)
        self.pop(self.current)
        self.currentAttr = None

    def push(self, obj: model.Documentable, lineno: int) -> None:
        """
        Enter a documentable.
        """
        self._stack.append(self.current)
        self.current = obj
        if isinstance(obj, model.Module):
            assert self.currentMod is None
            obj.parentMod = self.currentMod = obj
        elif self.currentMod is not None:
            if obj.parentMod is not None:
                assert obj.parentMod is self.currentMod
            else:
                obj.parentMod = self.currentMod
        else:
            assert obj.parentMod is None
        if lineno:
            obj.setLineNumber(lineno)

    def pop(self, obj: model.Documentable) -> None:
        """
        Leave a documentable.
        """
        assert self.current is obj, f"{self.current!r} is not {obj!r}"
        self.current = self._stack.pop()
        if isinstance(obj, model.Module):
            self.currentMod = None

    def pushClass(self, name: str, lineno: int) -> model.Class:
        """
        Create and a new class in the system.
        """
        return self._push(self.system.Class, name, lineno)

    def popClass(self) -> None:
        """
        Leave a class.
        """
        self._pop(self.system.Class)

    def pushFunction(self, name: str, lineno: int) -> model.Function:
        """
        Create and enter a new function in the system.
        """
        return self._push(self.system.Function, name, lineno)

    def popFunction(self) -> None:
        """
        Leave a function.
        """
        self._pop(self.system.Function)

    def addAttribute(self,
            name: str, kind: Optional[model.DocumentableKind], parent: model.Documentable
            ) -> model.Attribute:
        """
        Add a new attribute to the system, attributes cannot be "entered".
        """
        system = self.system
        parentMod = self.currentMod
        attr = system.Attribute(system, name, parent)
        attr.kind = kind
        attr.parentMod = parentMod
        system.addObject(attr)
        self.currentAttr = attr
        return attr

    def warning(self, message: str, detail: str) -> None:
        self.system._warning(self.current, message, detail)

    def processModuleAST(self, mod_ast: ast.Module, mod: model.Module) -> None:

        for name, node in findModuleLevelAssign(mod_ast):
            try:
                module_var_parser = MODULE_VARIABLES_META_PARSERS[name]
            except KeyError:
                continue
            else:
                module_var_parser(node, mod)

        vis = self.ModuleVistor(self, mod)
        vis.extensions.add(*self.system._astbuilder_visitors)
        vis.extensions.attach_visitor(vis)
        vis.walkabout(mod_ast)

    def parseFile(self, path: Path) -> Optional[ast.Module]:
        try:
            return self.ast_cache[path]
        except KeyError:
            mod: Optional[ast.Module] = None
            try:
                mod = parseFile(path)
            except (SyntaxError, ValueError):
                self.warning("cannot parse", str(path))
            self.ast_cache[path] = mod
            return mod
    
    def parseString(self, py_string:str) -> Optional[ast.Module]:
        mod = None
        try:
            mod = _parse(py_string)
        except (SyntaxError, ValueError):
            self.warning("cannot parse string: ", py_string)
        return mod

model.System.defaultBuilder = ASTBuilder

def findModuleLevelAssign(mod_ast: ast.Module) -> Iterator[Tuple[str, ast.Assign]]:
    """
    Find module level Assign. 
    Yields tuples containing the assigment name and the Assign node.
    """
    for node in mod_ast.body:
        if isinstance(node, ast.Assign) and \
            len(node.targets) == 1 and \
            isinstance(node.targets[0], ast.Name):
                yield (node.targets[0].id, node)

def parseAll(node: ast.Assign, mod: model.Module) -> None:
    """Find and attempt to parse into a list of names the 
    C{__all__} variable of a module's AST and set L{Module.all} accordingly."""

    if not isinstance(node.value, (ast.List, ast.Tuple)):
        mod.report(
            'Cannot parse value assigned to "__all__"',
            section='all', lineno_offset=node.lineno)
        return

    names = []
    for idx, item in enumerate(node.value.elts):
        try:
            name: object = ast.literal_eval(item)
        except ValueError:
            mod.report(
                f'Cannot parse element {idx} of "__all__"',
                section='all', lineno_offset=node.lineno)
        else:
            if isinstance(name, str):
                names.append(name)
            else:
                mod.report(
                    f'Element {idx} of "__all__" has '
                    f'type "{type(name).__name__}", expected "str"',
                    section='all', lineno_offset=node.lineno)

    if mod.all is not None:
        mod.report(
            'Assignment to "__all__" overrides previous assignment',
            section='all', lineno_offset=node.lineno)
    mod.all = names

def parseDocformat(node: ast.Assign, mod: model.Module) -> None:
    """
    Find C{__docformat__} variable of this 
    module's AST and set L{Module.docformat} accordingly.
        
    This is all valid::

        __docformat__ = "reStructuredText en"
        __docformat__ = "epytext"
        __docformat__ = "restructuredtext"
    """

    try:
        value = ast.literal_eval(node.value)
    except ValueError:
        mod.report(
            'Cannot parse value assigned to "__docformat__": not a string',
            section='docformat', lineno_offset=node.lineno)
        return
    
    if not isinstance(value, str):
        mod.report(
            'Cannot parse value assigned to "__docformat__": not a string',
            section='docformat', lineno_offset=node.lineno)
        return
        
    if not value.strip():
        mod.report(
            'Cannot parse value assigned to "__docformat__": empty value',
            section='docformat', lineno_offset=node.lineno)
        return
    
    # Language is ignored and parser name is lowercased.
    value = value.split(" ", 1)[0].lower()

    if mod._docformat is not None:
        mod.report(
            'Assignment to "__docformat__" overrides previous assignment',
            section='docformat', lineno_offset=node.lineno)

    mod.docformat = value

MODULE_VARIABLES_META_PARSERS: Mapping[str, Callable[[ast.Assign, model.Module], None]] = {
    '__all__': parseAll,
    '__docformat__': parseDocformat
}<|MERGE_RESOLUTION|>--- conflicted
+++ resolved
@@ -232,7 +232,6 @@
         initialbases = []
         initialbaseobjects = []
 
-<<<<<<< HEAD
         for base_node in node.bases:
             # This handles generics in MRO, by extracting the first
             # subscript value::
@@ -255,17 +254,10 @@
             # import cycles (maybe in TYPE_CHECKING blocks). 
             # None bases will be re-resolved in post-processing.
             baseobj = parent.resolveName(str_base)
-            if baseobj and not isinstance(baseobj, model.Class):
-=======
-        for n in node.bases:
-            # TODO: Handle generics in MRO
-            str_base = '.'.join(node2dottedname(n) or [astor.to_source(n).strip()])
-            rawbases.append(str_base)
-            expandbase = parent.expandName(str_base)
-            baseobj = self.system.objForFullName(expandbase)
+            
             if not isinstance(baseobj, model.Class):
->>>>>>> c951116c
                 baseobj = None
+                
             initialbases.append(expandbase)
             initialbaseobjects.append(baseobj)
 
@@ -301,15 +293,13 @@
                     cls.report("cannot make sense of class decorator")
                 else:
                     cls.decorators.append((base, args))
-<<<<<<< HEAD
-
-=======
+
         cls.raw_decorators = node.decorator_list if node.decorator_list else []
         
         # We're not resolving the subclasses at this point yet because all 
         # modules might not have been processed, and since subclasses are only used in the presentation,
         # it's better to resolve them in the post-processing instead.
->>>>>>> c951116c
+
 
     def depart_ClassDef(self, node: ast.ClassDef) -> None:
         self.builder.popClass()
