"""Convert ASTs into L{pydoctor.model.Documentable} instances."""

import ast
import sys
from attr import attrs, attrib
from functools import partial
from inspect import BoundArguments, Parameter, Signature, signature
from itertools import chain
from pathlib import Path
from typing import (
    Any, Callable, Dict, Iterable, Iterator, List, Mapping, Optional, Sequence, Tuple,
    Type, TypeVar, Union, cast
)

import astor
from pydoctor import epydoc2stan, model

def parseFile(path: Path) -> ast.Module:
    """Parse the contents of a Python source file."""
    with open(path, 'rb') as f:
        src = f.read() + b'\n'
    return _parse(src, filename=str(path))

if sys.version_info >= (3,8):
    _parse = partial(ast.parse, type_comments=True)
else:
    _parse = ast.parse


def node2dottedname(node: Optional[ast.expr]) -> Optional[List[str]]:
    parts = []
    while isinstance(node, ast.Attribute):
        parts.append(node.attr)
        node = node.value
    if isinstance(node, ast.Name):
        parts.append(node.id)
    else:
        return None
    parts.reverse()
    return parts


def node2fullname(expr: Optional[ast.expr], ctx: model.Documentable) -> Optional[str]:
    dottedname = node2dottedname(expr)
    if dottedname is None:
        return None
    return ctx.expandName('.'.join(dottedname))


def _maybeAttribute(cls: model.Class, name: str) -> bool:
    """Check whether a name is a potential attribute of the given class.
    This is used to prevent an assignment that wraps a method from
    creating an attribute that would overwrite or shadow that method.

    @return: L{True} if the name does not exist or is an existing (possibly
        inherited) attribute, L{False} otherwise
    """
    obj = cls.find(name)
    return obj is None or isinstance(obj, model.Attribute)


def _handleAliasing(
        ctx: model.CanContainImportsDocumentable,
        target: str,
        expr: Optional[ast.expr]
        ) -> bool:
    """If the given expression is a name assigned to a target that is not yet
    in use, create an alias.
    @return: L{True} iff an alias was created.
    """
    if target in ctx.contents:
        return False
    full_name = node2fullname(expr, ctx)
    if full_name is None:
        return False
    ctx._localNameToFullName_map[target] = full_name
    return True


def bind_args(sig: Signature, call: ast.Call) -> BoundArguments:
    """Binds the arguments of a function call to that function's signature.
    @raise TypeError: If the arguments do not match the signature.
    """
    kwargs = {
        kw.arg: kw.value
        for kw in call.keywords
        # When keywords are passed using '**kwargs', the 'arg' field will
        # be None. We don't currently support keywords passed that way.
        if kw.arg is not None
        }
    return sig.bind(*call.args, **kwargs)


_attrs_decorator_signature = signature(attrs)
"""Signature of the L{attr.s} class decorator."""

def _uses_auto_attribs(call: ast.Call, module: model.Module) -> bool:
    """Does the given L{attr.s()} decoration contain C{auto_attribs=True}?
    @param call: AST of the call to L{attr.s()}.
        This function will assume that L{attr.s()} is called without
        verifying that.
    @param module: Module that contains the call, used for error reporting.
    @return: L{True} if L{True} is passed for C{auto_attribs},
        L{False} in all other cases: if C{auto_attribs} is not passed,
        if an explicit L{False} is passed or if an error was reported.
    """
    try:
        args = bind_args(_attrs_decorator_signature, call)
    except TypeError as ex:
        message = str(ex).replace("'", '"')
        module.report(
            f"Invalid arguments for attr.s(): {message}",
            lineno_offset=call.lineno
            )
        return False

    auto_attribs_expr = args.arguments.get('auto_attribs')
    if auto_attribs_expr is None:
        return False

    try:
        value = ast.literal_eval(auto_attribs_expr)
    except ValueError:
        module.report(
            'Unable to figure out value for "auto_attribs" argument '
            'to attr.s(), maybe too complex',
            lineno_offset=call.lineno
            )
        return False

    if not isinstance(value, bool):
        module.report(
            f'Value for "auto_attribs" argument to attr.s() '
            f'has type "{type(value).__name__}", expected "bool"',
            lineno_offset=call.lineno
            )
        return False

    return value


def is_attrib(expr: Optional[ast.expr], ctx: model.Documentable) -> bool:
    """Does this expression return an C{attr.ib}?"""
    return isinstance(expr, ast.Call) and node2fullname(expr.func, ctx) in (
        'attr.ib', 'attr.attrib', 'attr.attr'
        )


_attrib_signature = signature(attrib)
"""Signature of the L{attr.ib} function for defining class attributes."""

def attrib_args(expr: ast.expr, ctx: model.Documentable) -> Optional[BoundArguments]:
    """Get the arguments passed to an C{attr.ib} definition.
    @return: The arguments, or L{None} if C{expr} does not look like
        an C{attr.ib} definition or the arguments passed to it are invalid.
    """
    if isinstance(expr, ast.Call) and node2fullname(expr.func, ctx) in (
            'attr.ib', 'attr.attrib', 'attr.attr'
            ):
        try:
            return bind_args(_attrib_signature, expr)
        except TypeError as ex:
            message = str(ex).replace("'", '"')
            ctx.module.report(
                f"Invalid arguments for attr.ib(): {message}",
                lineno_offset=expr.lineno
                )
    return None

def is_using_typing_final(obj: model.Attribute) -> bool:
    """
    Detect if C{obj}'s L{Attribute.annotation} is using L{typing.Final}.
    """
    fullName = node2fullname(obj.annotation, obj)
    if fullName == "typing.Final":
        return True
    if isinstance(obj.annotation, ast.Subscript):
        # Final[...] or typing.Final[...] expressions
        if isinstance(obj.annotation.value, (ast.Name, ast.Attribute)):
            value = obj.annotation.value
            fullName = node2fullname(value, obj)
            if fullName == "typing.Final":
                return True

    return False

def is_constant(obj: model.Attribute) -> bool:
    """
    Detect if the given assignment is a constant. 

    To detect whether a assignment is a constant, this checks two things:
        - all-caps variable name
        - typing.Final annotation
    
    @note: Must be called after setting obj.annotation to detect variables using Final.
    """

    return obj.name.isupper() or is_using_typing_final(obj)

def is_attribute_overridden(obj: model.Attribute, new_value: Optional[ast.expr]) -> bool:
    """
    Detect if the optional C{new_value} expression override the one already stored in the L{Attribute.value} attribute.
    """
    return obj.value is not None and new_value is not None

def _extract_annotation_subscript(annotation: ast.Subscript) -> ast.AST:
    """
    Extract the "str, bytes" part from annotations like  "Union[str, bytes]".
    """
    ann_slice = annotation.slice
    if isinstance(ann_slice, ast.Index):
        return ann_slice.value
    else:
        return ann_slice

def extract_final_subscript(annotation: ast.Subscript) -> ast.expr:
    """
    Extract the "str" part from annotations like  "Final[str]".

    @raises ValueError: If the "Final" annotation is not valid.
    """ 
    ann_slice = _extract_annotation_subscript(annotation)
    if isinstance(ann_slice, (ast.ExtSlice, ast.Slice, ast.Tuple)):
        raise ValueError("Annotation is invalid, it should not contain slices.")
    else:
        assert isinstance(ann_slice, ast.expr)
        return ann_slice

class ModuleVistor(ast.NodeVisitor):
    currAttr: Optional[model.Documentable]
    newAttr: Optional[model.Documentable]

    def __init__(self, builder: 'ASTBuilder', module: model.Module):
        self.builder = builder
        self.system = builder.system
        self.module = module

    def default(self, node: ast.AST) -> None:
        body: Optional[Sequence[ast.stmt]] = getattr(node, 'body', None)
        if body is not None:
            self.currAttr = None
            for child in body:
                self.newAttr = None
                self.visit(child)
                self.currAttr = self.newAttr
            self.newAttr = None

    def visit_Module(self, node: ast.Module) -> None:
        assert self.module.docstring is None

        self.builder.push(self.module, 0)
        if len(node.body) > 0 and isinstance(node.body[0], ast.Expr) and isinstance(node.body[0].value, ast.Str):
            self.module.setDocstring(node.body[0].value)
            epydoc2stan.extract_fields(self.module)
        self.default(node)
        self.builder.pop(self.module)

    def visit_ClassDef(self, node: ast.ClassDef) -> Optional[model.Class]:
        # Ignore classes within functions.
        parent = self.builder.current
        if isinstance(parent, model.Function):
            return None

        rawbases = []
        bases = []
        baseobjects = []

        for n in node.bases:
            if isinstance(n, ast.Name):
                str_base = n.id
            else:
                str_base = astor.to_source(n).strip()

            rawbases.append(str_base)
            full_name = parent.expandName(str_base)
            bases.append(full_name)
            baseobj = self.system.objForFullName(full_name)
            if not isinstance(baseobj, model.Class):
                baseobj = None
            baseobjects.append(baseobj)

        lineno = node.lineno
        if node.decorator_list:
            lineno = node.decorator_list[0].lineno

        cls: model.Class = self.builder.pushClass(node.name, lineno)
        cls.decorators = []
        cls.rawbases = rawbases
        cls.bases = bases
        cls.baseobjects = baseobjects

        if len(node.body) > 0 and isinstance(node.body[0], ast.Expr) and isinstance(node.body[0].value, ast.Str):
            cls.setDocstring(node.body[0].value)
            epydoc2stan.extract_fields(cls)

        if node.decorator_list:
            for decnode in node.decorator_list:
                args: Optional[Sequence[ast.expr]]
                if isinstance(decnode, ast.Call):
                    base = node2fullname(decnode.func, parent)
                    args = decnode.args
                    if base in ('attr.s', 'attr.attrs', 'attr.attributes'):
                        cls.auto_attribs |= _uses_auto_attribs(decnode, parent.module)
                else:
                    base = node2fullname(decnode, parent)
                    args = None
                if base is None:  # pragma: no cover
                    # There are expressions for which node2data() returns None,
                    # but I cannot find any that don't lead to a SyntaxError
                    # when used in a decorator.
                    cls.report("cannot make sense of class decorator")
                else:
                    cls.decorators.append((base, args))
        cls.raw_decorators = node.decorator_list if node.decorator_list else []

        for b in cls.baseobjects:
            if b is not None:
                b.subclasses.append(cls)
        self.default(node)
        self.builder.popClass()

        return cls

    def visit_ImportFrom(self, node: ast.ImportFrom) -> None:
        ctx = self.builder.current
        if not isinstance(ctx, model.CanContainImportsDocumentable):
            self.builder.warning("processing import statement in odd context", str(ctx))
            return

        modname = node.module
        level = node.level
        if level:
            # Relative import.
            parent: Optional[model.Documentable] = ctx.parentMod
            if isinstance(ctx.module, model.Package):
                level -= 1
            for _ in range(level):
                if parent is None:
                    break
                parent = parent.parent
            if parent is None:
                assert ctx.parentMod is not None
                ctx.parentMod.report(
                    "relative import level (%d) too high" % node.level,
                    lineno_offset=node.lineno
                    )
                return
            if modname is None:
                modname = parent.fullName()
            else:
                modname = f'{parent.fullName()}.{modname}'
        else:
            # The module name can only be omitted on relative imports.
            assert modname is not None

        if node.names[0].name == '*':
            self._importAll(modname)
        else:
            self._importNames(modname, node.names)

    def _importAll(self, modname: str) -> None:
        """Handle a C{from <modname> import *} statement."""

        mod = self.system.getProcessedModule(modname)
        if mod is None:
            # We don't have any information about the module, so we don't know
            # what names to import.
            self.builder.warning("import * from unknown", modname)
            return

        self.builder.warning("import *", modname)

        # Get names to import: use __all__ if available, otherwise take all
        # names that are not private.
        names = mod.all
        if names is None:
            names = [
                name
                for name in chain(mod.contents.keys(),
                                  mod._localNameToFullName_map.keys())
                if not name.startswith('_')
                ]

        # Add imported names to our module namespace.
        assert isinstance(self.builder.current, model.CanContainImportsDocumentable)
        _localNameToFullName = self.builder.current._localNameToFullName_map
        expandName = mod.expandName
        for name in names:
            _localNameToFullName[name] = expandName(name)

    def _importNames(self, modname: str, names: Iterable[ast.alias]) -> None:
        """Handle a C{from <modname> import <names>} statement."""

        # Process the module we're importing from.
        mod = self.system.getProcessedModule(modname)

        # Fetch names to export.
        current = self.builder.current
        if isinstance(current, model.Module):
            exports = current.all
            if exports is None:
                exports = []
        else:
            assert isinstance(current, model.CanContainImportsDocumentable)
            # Don't export names imported inside classes or functions.
            exports = []

        _localNameToFullName = current._localNameToFullName_map
        for al in names:
            orgname, asname = al.name, al.asname
            if asname is None:
                asname = orgname

            # Move re-exported objects into current module.
            if asname in exports and mod is not None:
                try:
                    ob = mod.contents[orgname]
                except KeyError:
                    self.builder.warning("cannot find re-exported name",
                                         f'{modname}.{orgname}')
                else:
                    if mod.all is None or orgname not in mod.all:
                        self.system.msg(
                            "astbuilder",
                            "moving %r into %r" % (ob.fullName(), current.fullName())
                            )
                        # Must be a Module since the exports is set to an empty list if it's not.
                        assert isinstance(current, model.Module)
                        ob.reparent(current, asname)
                        continue

            # If we're importing from a package, make sure imported modules
            # are processed (getProcessedModule() ignores non-modules).
            if isinstance(mod, model.Package):
                self.system.getProcessedModule(f'{modname}.{orgname}')

            _localNameToFullName[asname] = f'{modname}.{orgname}'

    def visit_Import(self, node: ast.Import) -> None:
        """Process an import statement.

        The grammar for the statement is roughly:

        mod_as := DOTTEDNAME ['as' NAME]
        import_stmt := 'import' mod_as (',' mod_as)*

        and this is translated into a node which is an instance of Import wih
        an attribute 'names', which is in turn a list of 2-tuples
        (dotted_name, as_name) where as_name is None if there was no 'as foo'
        part of the statement.
        """
        if not isinstance(self.builder.current, model.CanContainImportsDocumentable):
            self.builder.warning("processing import statement in odd context",
                                 str(self.builder.current))
            return
        _localNameToFullName = self.builder.current._localNameToFullName_map
        for al in node.names:
            fullname, asname = al.name, al.asname
            if asname is not None:
                _localNameToFullName[asname] = fullname


    def _handleOldSchoolMethodDecoration(self, target: str, expr: Optional[ast.expr]) -> bool:
        if not isinstance(expr, ast.Call):
            return False
        func = expr.func
        if not isinstance(func, ast.Name):
            return False
        func_name = func.id
        args = expr.args
        if len(args) != 1:
            return False
        arg, = args
        if not isinstance(arg, ast.Name):
            return False
        if target == arg.id and func_name in ['staticmethod', 'classmethod']:
            target_obj = self.builder.current.contents.get(target)
            if isinstance(target_obj, model.Function):

                # _handleOldSchoolMethodDecoration must only be called in a class scope.
                assert target_obj.kind is model.DocumentableKind.METHOD

                if func_name == 'staticmethod':
                    target_obj.kind = model.DocumentableKind.STATIC_METHOD
                elif func_name == 'classmethod':
                    target_obj.kind = model.DocumentableKind.CLASS_METHOD
                return True
        return False
    
    def _warnsConstantAssigmentOverride(self, obj: model.Attribute, lineno_offset: int) -> None:
        obj.report(f'Assignment to constant "{obj.name}" overrides previous assignment '
                    f'at line {obj.linenumber}, the original value will not be part of the docs.', 
                            section='ast', lineno_offset=lineno_offset)
                            
    def _warnsConstantReAssigmentInInstance(self, obj: model.Attribute, lineno_offset: int = 0) -> None:
        obj.report(f'Assignment to constant "{obj.name}" inside an instance is ignored, this value will not be part of the docs.', 
                        section='ast', lineno_offset=lineno_offset)

    def _handleConstant(self, obj: model.Attribute, value: Optional[ast.expr], lineno: int) -> None:
        """Must be called after obj.setLineNumber() to have the right line number in the warning."""
        
        if is_attribute_overridden(obj, value):
            
            if obj.kind in (model.DocumentableKind.CONSTANT, 
                                model.DocumentableKind.VARIABLE, 
                                model.DocumentableKind.CLASS_VARIABLE):
                # Module/Class level warning, regular override.
                self._warnsConstantAssigmentOverride(obj=obj, lineno_offset=lineno-obj.linenumber)
            else:
                # Instance level warning caught at the time of the constant detection.
                self._warnsConstantReAssigmentInInstance(obj)

        obj.value = value
        
        obj.kind = model.DocumentableKind.CONSTANT

        # A hack to to display variables annotated with Final with the real type instead.
        if is_using_typing_final(obj):
            if isinstance(obj.annotation, ast.Subscript):
                try:
                    annotation = extract_final_subscript(obj.annotation)
                except ValueError as e:
                    obj.report(str(e), section='ast', lineno_offset=lineno-obj.linenumber)
                    obj.annotation = _infer_type(value) if value else None
                else:
                    # Will not display as "Final[str]" but rather only "str"
                    obj.annotation = annotation
            else:
                # Just plain "Final" annotation.
                # Simply ignore it because it's duplication of information.
                obj.annotation = _infer_type(value) if value else None

    def _handleModuleVar(self,
            target: str,
            annotation: Optional[ast.expr],
            expr: Optional[ast.expr],
            lineno: int
            ) -> None:
        if target in MODULE_VARIABLES_META_PARSERS:
            # This is metadata, not a variable that needs to be documented,
            # and therefore doesn't need an Attribute instance.
            return
        parent = self.builder.current
        obj = parent.resolveName(target)
        
        if obj is None:
            obj = self.builder.addAttribute(name=target, kind=None, parent=parent)
        
        if isinstance(obj, model.Attribute):
            
            if annotation is None and expr is not None:
                annotation = _infer_type(expr)
            
            obj.annotation = annotation
            obj.setLineNumber(lineno)
            
            if is_constant(obj):
                self._handleConstant(obj=obj, value=expr, lineno=lineno)
            else:
                obj.kind = model.DocumentableKind.VARIABLE
                # We store the expr value for all Attribute in order to be able to 
                # check if they have been initialized or not.
                obj.value = expr

            self.newAttr = obj

    def _handleAssignmentInModule(self,
            target: str,
            annotation: Optional[ast.expr],
            expr: Optional[ast.expr],
            lineno: int
            ) -> None:
        module = self.builder.current
        assert isinstance(module, model.Module)
        if not _handleAliasing(module, target, expr):
            self._handleModuleVar(target, annotation, expr, lineno)

    def _handleClassVar(self,
            name: str,
            annotation: Optional[ast.expr],
            expr: Optional[ast.expr],
            lineno: int
            ) -> None:
        cls = self.builder.current
        assert isinstance(cls, model.Class)
        if not _maybeAttribute(cls, name):
            return
<<<<<<< HEAD
        obj: Optional[model.Attribute] = cls.contents.get(name)
        
=======
        # Class variables can only be Attribute, so it's OK to cast
        obj = cast(Optional[model.Attribute], cls.contents.get(name))
>>>>>>> b1afe97c
        if obj is None:
            obj = self.builder.addAttribute(name=name, kind=None, parent=cls)

        if obj.kind is None:
            instance = is_attrib(expr, cls) or (
                cls.auto_attribs and annotation is not None and not (
                    isinstance(annotation, ast.Subscript) and
                    node2fullname(annotation.value, cls) == 'typing.ClassVar'
                    )
                )
            obj.kind = model.DocumentableKind.INSTANCE_VARIABLE if instance else model.DocumentableKind.CLASS_VARIABLE

        if expr is not None:
            if annotation is None:
                annotation = self._annotation_from_attrib(expr, cls)
            if annotation is None:
                annotation = _infer_type(expr)
        
        obj.annotation = annotation
        obj.setLineNumber(lineno)

        if is_constant(obj):
            self._handleConstant(obj=obj, value=expr, lineno=lineno)
        else:
            obj.value = expr

        self.newAttr = obj

    def _handleInstanceVar(self,
            name: str,
            annotation: Optional[ast.expr],
            expr: Optional[ast.expr],
            lineno: int
            ) -> None:
        func = self.builder.current
        if not isinstance(func, model.Function):
            return
        cls = func.parent
        if not isinstance(cls, model.Class):
            return
        if not _maybeAttribute(cls, name):
            return
<<<<<<< HEAD

        obj = cls.contents.get(name)
        if obj is None:
=======
        # Class variables can only be Attribute, so it's OK to cast
        obj = cast(Optional[model.Attribute], cls.contents.get(name))
        if not obj:
>>>>>>> b1afe97c
            obj = self.builder.addAttribute(name=name, kind=None, parent=cls)

        if annotation is None and expr is not None:
            annotation = _infer_type(expr)
        
        obj.annotation = annotation
        obj.setLineNumber(lineno)

        # Maybe an instance variable overrides a constant, 
        # so we check before setting the kind to INSTANCE_VARIABLE.
        if obj.kind is model.DocumentableKind.CONSTANT:
            self._warnsConstantReAssigmentInInstance(obj, lineno_offset=lineno-obj.linenumber)
        else:
            obj.kind = model.DocumentableKind.INSTANCE_VARIABLE
            obj.value = expr
        self.newAttr = obj

    def _handleAssignmentInClass(self,
            target: str,
            annotation: Optional[ast.expr],
            expr: Optional[ast.expr],
            lineno: int
            ) -> None:
        cls = self.builder.current
        assert isinstance(cls, model.Class)
        if not _handleAliasing(cls, target, expr):
            self._handleClassVar(target, annotation, expr, lineno)

    def _handleDocstringUpdate(self,
            targetNode: ast.expr,
            expr: Optional[ast.expr],
            lineno: int
            ) -> None:
        def warn(msg: str) -> None:
            module = self.builder.currentMod
            assert module is not None
            module.report(msg, section='ast', lineno_offset=lineno)

        # Ignore docstring updates in functions.
        scope = self.builder.current
        if isinstance(scope, model.Function):
            return

        # Figure out target object.
        full_name = node2fullname(targetNode, scope)
        if full_name is None:
            warn("Unable to figure out target for __doc__ assignment")
            # Don't return yet: we might have to warn about the value too.
            obj = None
        else:
            obj = self.system.objForFullName(full_name)
            if obj is None:
                warn("Unable to figure out target for __doc__ assignment: "
                     "computed full name not found: " + full_name)

        # Determine docstring value.
        try:
            if expr is None:
                # The expr is None for detupling assignments, which can
                # be described as "too complex".
                raise ValueError()
            docstring: object = ast.literal_eval(expr)
        except ValueError:
            warn("Unable to figure out value for __doc__ assignment, "
                 "maybe too complex")
            return
        if not isinstance(docstring, str):
            warn("Ignoring value assigned to __doc__: not a string")
            return

        if obj is not None:
            obj.docstring = docstring
            # TODO: It might be better to not perform docstring parsing until
            #       we have the final docstrings for all objects.
            obj.parsed_docstring = None

    def _handleAssignment(self,
            targetNode: ast.expr,
            annotation: Optional[ast.expr],
            expr: Optional[ast.expr],
            lineno: int
            ) -> None:
        if isinstance(targetNode, ast.Name):
            target = targetNode.id
            scope = self.builder.current
            if isinstance(scope, model.Module):
                self._handleAssignmentInModule(target, annotation, expr, lineno)
            elif isinstance(scope, model.Class):
                if not self._handleOldSchoolMethodDecoration(target, expr):
                    self._handleAssignmentInClass(target, annotation, expr, lineno)
        elif isinstance(targetNode, ast.Attribute):
            value = targetNode.value
            if targetNode.attr == '__doc__':
                self._handleDocstringUpdate(value, expr, lineno)
            elif isinstance(value, ast.Name) and value.id == 'self':
                self._handleInstanceVar(targetNode.attr, annotation, expr, lineno)

    def visit_Assign(self, node: ast.Assign) -> None:
        lineno = node.lineno
        expr = node.value

        type_comment: Optional[str] = getattr(node, 'type_comment', None)
        if type_comment is None:
            annotation = None
        else:
            annotation = self._unstring_annotation(ast.Str(type_comment, lineno=lineno))

        for target in node.targets:
            if isinstance(target, ast.Tuple):
                for elem in target.elts:
                    # Note: We skip type and aliasing analysis for this case,
                    #       but we do record line numbers.
                    self._handleAssignment(elem, None, None, lineno)
            else:
                self._handleAssignment(target, annotation, expr, lineno)

    def visit_AnnAssign(self, node: ast.AnnAssign) -> None:
        annotation = self._unstring_annotation(node.annotation)
        self._handleAssignment(node.target, annotation, node.value, node.lineno)

    def visit_Expr(self, node: ast.Expr) -> None:
        value = node.value
        if isinstance(value, ast.Str):
            attr = self.currAttr
            if attr is not None:
                attr.setDocstring(value)

        self.generic_visit(node)

    def visit_AsyncFunctionDef(self, node: ast.AsyncFunctionDef) -> None:
        self._handleFunctionDef(node, is_async=True)

    def visit_FunctionDef(self, node: ast.FunctionDef) -> None:
        self._handleFunctionDef(node, is_async=False)

    def _handleFunctionDef(self,
            node: Union[ast.AsyncFunctionDef, ast.FunctionDef],
            is_async: bool
            ) -> None:
        # Ignore inner functions.
        parent = self.builder.current
        if isinstance(parent, model.Function):
            return

        lineno = node.lineno
        if node.decorator_list:
            lineno = node.decorator_list[0].lineno

        docstring: Optional[ast.Str] = None
        if len(node.body) > 0 and isinstance(node.body[0], ast.Expr) \
                              and isinstance(node.body[0].value, ast.Str):
            docstring = node.body[0].value

        func_name = node.name
        is_property = False
        is_classmethod = False
        is_staticmethod = False
        if isinstance(parent, model.Class) and node.decorator_list:
            for d in node.decorator_list:
                if isinstance(d, ast.Call):
                    deco_name = node2dottedname(d.func)
                else:
                    deco_name = node2dottedname(d)
                if deco_name is None:
                    continue
                if deco_name[-1].endswith('property') or deco_name[-1].endswith('Property'):
                    is_property = True
                elif deco_name == ['classmethod']:
                    is_classmethod = True
                elif deco_name == ['staticmethod']:
                    is_staticmethod = True
                elif len(deco_name) >= 2 and deco_name[-1] in ('setter', 'deleter'):
                    # Rename the setter/deleter, so it doesn't replace
                    # the property object.
                    func_name = '.'.join(deco_name[-2:])

        if is_property:
            attr = self._handlePropertyDef(node, docstring, lineno)
            if is_classmethod:
                attr.report(f'{attr.fullName()} is both property and classmethod')
            if is_staticmethod:
                attr.report(f'{attr.fullName()} is both property and staticmethod')
            return

        func = self.builder.pushFunction(func_name, lineno)
        func.is_async = is_async
        if docstring is not None:
            func.setDocstring(docstring)
        func.decorators = node.decorator_list
        if is_staticmethod:
            if is_classmethod:
                func.report(f'{func.fullName()} is both classmethod and staticmethod')
            else:
                func.kind = model.DocumentableKind.STATIC_METHOD
        elif is_classmethod:
            func.kind = model.DocumentableKind.CLASS_METHOD

        # Position-only arguments were introduced in Python 3.8.
        posonlyargs: Sequence[ast.arg] = getattr(node.args, 'posonlyargs', ())

        num_pos_args = len(posonlyargs) + len(node.args.args)
        defaults = node.args.defaults
        default_offset = num_pos_args - len(defaults)
        def get_default(index: int) -> Optional[ast.expr]:
            assert 0 <= index < num_pos_args, index
            index -= default_offset
            return None if index < 0 else defaults[index]

        parameters = []
        def add_arg(name: str, kind: Any, default: Optional[ast.expr]) -> None:
            default_val = Parameter.empty if default is None else _ValueFormatter(default)
            parameters.append(Parameter(name, kind, default=default_val))

        for index, arg in enumerate(posonlyargs):
            add_arg(arg.arg, Parameter.POSITIONAL_ONLY, get_default(index))

        for index, arg in enumerate(node.args.args, start=len(posonlyargs)):
            add_arg(arg.arg, Parameter.POSITIONAL_OR_KEYWORD, get_default(index))

        vararg = node.args.vararg
        if vararg is not None:
            add_arg(vararg.arg, Parameter.VAR_POSITIONAL, None)

        assert len(node.args.kwonlyargs) == len(node.args.kw_defaults)
        for arg, default in zip(node.args.kwonlyargs, node.args.kw_defaults):
            add_arg(arg.arg, Parameter.KEYWORD_ONLY, default)

        kwarg = node.args.kwarg
        if kwarg is not None:
            add_arg(kwarg.arg, Parameter.VAR_KEYWORD, None)

        try:
            signature = Signature(parameters)
        except ValueError as ex:
            func.report(f'{func.fullName()} has invalid parameters: {ex}')
            signature = Signature()

        func.signature = signature
        func.annotations = self._annotations_from_function(node)
        self.default(node)
        self.builder.popFunction()

    def _handlePropertyDef(self,
            node: Union[ast.AsyncFunctionDef, ast.FunctionDef],
            docstring: Optional[ast.Str],
            lineno: int
            ) -> model.Attribute:

        attr = self.builder.addAttribute(name=node.name, kind=model.DocumentableKind.PROPERTY, parent=self.builder.current)
        attr.setLineNumber(lineno)

        if docstring is not None:
            attr.setDocstring(docstring)
            assert attr.docstring is not None
            pdoc = epydoc2stan.parse_docstring(attr, attr.docstring, attr)
            other_fields = []
            for field in pdoc.fields:
                tag = field.tag()
                if tag == 'return':
                    if not pdoc.has_body:
                        pdoc = field.body()
                        # Avoid format_summary() going back to the original
                        # empty-body docstring.
                        attr.docstring = ''
                elif tag == 'rtype':
                    attr.parsed_type = field.body()
                else:
                    other_fields.append(field)
            pdoc.fields = other_fields
            attr.parsed_docstring = pdoc

        if node.returns is not None:
            attr.annotation = self._unstring_annotation(node.returns)
        attr.decorators = node.decorator_list

        return attr

    def _annotation_from_attrib(self,
            expr: ast.expr,
            ctx: model.Documentable
            ) -> Optional[ast.expr]:
        """Get the type of an C{attr.ib} definition.
        @param expr: The expression's AST.
        @param ctx: The context in which this expression is evaluated.
        @return: A type annotation, or None if the expression is not
                 an C{attr.ib} definition or contains no type information.
        """
        args = attrib_args(expr, ctx)
        if args is not None:
            typ = args.arguments.get('type')
            if typ is not None:
                return self._unstring_annotation(typ)
            default = args.arguments.get('default')
            if default is not None:
                return _infer_type(default)
        return None

    def _annotations_from_function(
            self, func: Union[ast.AsyncFunctionDef, ast.FunctionDef]
            ) -> Mapping[str, Optional[ast.expr]]:
        """Get annotations from a function definition.
        @param func: The function definition's AST.
        @return: Mapping from argument name to annotation.
            The name C{return} is used for the return type.
            Unannotated arguments are omitted.
        """
        def _get_all_args() -> Iterator[ast.arg]:
            base_args = func.args
            # New on Python 3.8 -- handle absence gracefully
            try:
                yield from base_args.posonlyargs
            except AttributeError:
                pass
            yield from base_args.args
            varargs = base_args.vararg
            if varargs:
                yield varargs
            yield from base_args.kwonlyargs
            kwargs = base_args.kwarg
            if kwargs:
                yield kwargs
        def _get_all_ast_annotations() -> Iterator[Tuple[str, Optional[ast.expr]]]:
            for arg in _get_all_args():
                yield arg.arg, arg.annotation
            returns = func.returns
            if returns:
                yield 'return', returns
        return {
            # Include parameter names even if they're not annotated, so that
            # we can use the key set to know which parameters exist and warn
            # when non-existing parameters are documented.
            name: None if value is None else self._unstring_annotation(value)
            for name, value in _get_all_ast_annotations()
            }

    def _unstring_annotation(self, node: ast.expr) -> ast.expr:
        """Replace all strings in the given expression by parsed versions.
        @return: The unstringed node. If parsing fails, an error is logged
            and the original node is returned.
        """
        try:
            expr = _AnnotationStringParser().visit(node)
        except SyntaxError as ex:
            module = self.builder.currentMod
            assert module is not None
            module.report(f'syntax error in annotation: {ex}', lineno_offset=node.lineno)
            return node
        else:
            assert isinstance(expr, ast.expr), expr
            return expr


class _ValueFormatter:
    """Formats values stored in AST expressions.
    Used for presenting default values of parameters.
    """

    def __init__(self, value: ast.expr):
        self.value = value

    def __repr__(self) -> str:
        value = self.value
        if isinstance(value, ast.Num):
            return str(value.n)
        if isinstance(value, ast.Str):
            return repr(value.s)
        if isinstance(value, ast.Constant):
            return repr(value.value)
        if isinstance(value, ast.UnaryOp) and isinstance(value.op, ast.USub):
            operand = value.operand
            if isinstance(operand, ast.Num):
                return f'-{operand.n}'
            if isinstance(operand, ast.Constant):
                return f'-{operand.value}'
        source: str = astor.to_source(value)
        return source.strip()


class _AnnotationStringParser(ast.NodeTransformer):
    """Implementation of L{ModuleVistor._unstring_annotation()}.

    When given an expression, the node returned by L{ast.NodeVisitor.visit()}
    will also be an expression.
    If any string literal contained in the original expression is either
    invalid Python or not a singular expression, L{SyntaxError} is raised.
    """

    def _parse_string(self, value: str) -> ast.expr:
        statements = ast.parse(value).body
        if len(statements) != 1:
            raise SyntaxError("expected expression, found multiple statements")
        stmt, = statements
        if isinstance(stmt, ast.Expr):
            # Expression wrapped in an Expr statement.
            expr = self.visit(stmt.value)
            assert isinstance(expr, ast.expr), expr
            return expr
        else:
            raise SyntaxError("expected expression, found statement")

    def visit_Subscript(self, node: ast.Subscript) -> ast.Subscript:
        value = self.visit(node.value)
        if isinstance(value, ast.Name) and value.id == 'Literal':
            # Literal[...] expression; don't unstring the arguments.
            slice = node.slice
        elif isinstance(value, ast.Attribute) and value.attr == 'Literal':
            # typing.Literal[...] expression; don't unstring the arguments.
            slice = node.slice
        else:
            # Other subscript; unstring the slice.
            slice = self.visit(node.slice)
        return ast.copy_location(ast.Subscript(value, slice, node.ctx), node)

    # For Python >= 3.8:

    def visit_Constant(self, node: ast.Constant) -> ast.expr:
        value = node.value
        if isinstance(value, str):
            return ast.copy_location(self._parse_string(value), node)
        else:
            const = self.generic_visit(node)
            assert isinstance(const, ast.Constant), const
            return const

    # For Python < 3.8:

    def visit_Str(self, node: ast.Str) -> ast.expr:
        return ast.copy_location(self._parse_string(node.s), node)

def _infer_type(expr: ast.expr) -> Optional[ast.expr]:
    """Infer an expression's type.
    @param expr: The expression's AST.
    @return: A type annotation, or None if the expression has no obvious type.
    """
    try:
        value: object = ast.literal_eval(expr)
    except ValueError:
        return None
    else:
        ann = _annotation_for_value(value)
        if ann is None:
            return None
        else:
            return ast.fix_missing_locations(ast.copy_location(ann, expr))

def _annotation_for_value(value: object) -> Optional[ast.expr]:
    if value is None:
        return None
    name = type(value).__name__
    if isinstance(value, (dict, list, set, tuple)):
        ann_elem = _annotation_for_elements(value)
        if isinstance(value, dict):
            ann_value = _annotation_for_elements(value.values())
            if ann_value is None:
                ann_elem = None
            elif ann_elem is not None:
                ann_elem = ast.Tuple(elts=[ann_elem, ann_value])
        if ann_elem is not None:
            if name == 'tuple':
                ann_elem = ast.Tuple(elts=[ann_elem, ast.Ellipsis()])
            return ast.Subscript(value=ast.Name(id=name),
                                 slice=ast.Index(value=ann_elem))
    return ast.Name(id=name)

def _annotation_for_elements(sequence: Iterable[object]) -> Optional[ast.expr]:
    names = set()
    for elem in sequence:
        ann = _annotation_for_value(elem)
        if isinstance(ann, ast.Name):
            names.add(ann.id)
        else:
            # Nested sequences are too complex.
            return None
    if len(names) == 1:
        name = names.pop()
        return ast.Name(id=name)
    else:
        # Empty sequence or no uniform type.
        return None


DocumentableT = TypeVar('DocumentableT', bound=model.Documentable)

class ASTBuilder:
    ModuleVistor = ModuleVistor

    def __init__(self, system: model.System):
        self.system = system
        self.current = cast(model.Documentable, None)
        self.currentMod: Optional[model.Module] = None
        self._stack: List[model.Documentable] = []
        self.ast_cache: Dict[Path, Optional[ast.Module]] = {}

    def _push(self, cls: Type[DocumentableT], name: str, lineno: int) -> DocumentableT:
        obj = cls(self.system, name, self.current)
        self.system.addObject(obj)
        self.push(obj, lineno)
        return obj

    def _pop(self, cls: Type[model.Documentable]) -> None:
        assert isinstance(self.current, cls)
        self.pop(self.current)

    def push(self, obj: model.Documentable, lineno: int) -> None:
        self._stack.append(self.current)
        self.current = obj
        if isinstance(obj, model.Module):
            assert self.currentMod is None
            obj.parentMod = self.currentMod = obj
        elif self.currentMod is not None:
            if obj.parentMod is not None:
                assert obj.parentMod is self.currentMod
            else:
                obj.parentMod = self.currentMod
        else:
            assert obj.parentMod is None
        if lineno:
            obj.setLineNumber(lineno)

    def pop(self, obj: model.Documentable) -> None:
        assert self.current is obj, f"{self.current!r} is not {obj!r}"
        self.current = self._stack.pop()
        if isinstance(obj, model.Module):
            self.currentMod = None

    def pushClass(self, name: str, lineno: int) -> model.Class:
        return self._push(self.system.Class, name, lineno)
    def popClass(self) -> None:
        self._pop(self.system.Class)

    def pushFunction(self, name: str, lineno: int) -> model.Function:
        return self._push(self.system.Function, name, lineno)
    def popFunction(self) -> None:
        self._pop(self.system.Function)

    def addAttribute(self,
            name: str, kind: Optional[model.DocumentableKind], parent: model.Documentable
            ) -> model.Attribute:
        system = self.system
        parentMod = self.currentMod
        attr = system.Attribute(system, name, parent)
        attr.kind = kind
        attr.parentMod = parentMod
        system.addObject(attr)
        return attr

    def warning(self, message: str, detail: str) -> None:
        self.system._warning(self.current, message, detail)

    def processModuleAST(self, mod_ast: ast.Module, mod: model.Module) -> None:

        for name, node in findModuleLevelAssign(mod_ast):
            try:
                module_var_parser = MODULE_VARIABLES_META_PARSERS[name]
            except KeyError:
                continue
            else:
                module_var_parser(node, mod)

        self.ModuleVistor(self, mod).visit(mod_ast)

    def parseFile(self, path: Path) -> Optional[ast.Module]:
        try:
            return self.ast_cache[path]
        except KeyError:
            mod: Optional[ast.Module] = None
            try:
                mod = parseFile(path)
            except (SyntaxError, ValueError):
                self.warning("cannot parse", str(path))
            self.ast_cache[path] = mod
            return mod

model.System.defaultBuilder = ASTBuilder

def findModuleLevelAssign(mod_ast: ast.Module) -> Iterator[Tuple[str, ast.Assign]]:
    """
    Find module level Assign. 
    Yields tuples containing the assigment name and the Assign node.
    """
    for node in mod_ast.body:
        if isinstance(node, ast.Assign) and \
            len(node.targets) == 1 and \
            isinstance(node.targets[0], ast.Name):
                yield (node.targets[0].id, node)

def parseAll(node: ast.Assign, mod: model.Module) -> None:
    """Find and attempt to parse into a list of names the 
    C{__all__} variable of a module's AST and set L{Module.all} accordingly."""

    if not isinstance(node.value, (ast.List, ast.Tuple)):
        mod.report(
            'Cannot parse value assigned to "__all__"',
            section='all', lineno_offset=node.lineno)
        return

    names = []
    for idx, item in enumerate(node.value.elts):
        try:
            name: object = ast.literal_eval(item)
        except ValueError:
            mod.report(
                f'Cannot parse element {idx} of "__all__"',
                section='all', lineno_offset=node.lineno)
        else:
            if isinstance(name, str):
                names.append(name)
            else:
                mod.report(
                    f'Element {idx} of "__all__" has '
                    f'type "{type(name).__name__}", expected "str"',
                    section='all', lineno_offset=node.lineno)

    if mod.all is not None:
        mod.report(
            'Assignment to "__all__" overrides previous assignment',
            section='all', lineno_offset=node.lineno)
    mod.all = names

def parseDocformat(node: ast.Assign, mod: model.Module) -> None:
    """
    Find C{__docformat__} variable of this 
    module's AST and set L{Module.docformat} accordingly.
        
    This is all valid::

        __docformat__ = "reStructuredText en"
        __docformat__ = "epytext"
        __docformat__ = "restructuredtext"
    """

    try:
        value = ast.literal_eval(node.value)
    except ValueError:
        mod.report(
            'Cannot parse value assigned to "__docformat__": not a string',
            section='docformat', lineno_offset=node.lineno)
        return
    
    if not isinstance(value, str):
        mod.report(
            'Cannot parse value assigned to "__docformat__": not a string',
            section='docformat', lineno_offset=node.lineno)
        return
        
    if not value.strip():
        mod.report(
            'Cannot parse value assigned to "__docformat__": empty value',
            section='docformat', lineno_offset=node.lineno)
        return
    
    # Language is ignored and parser name is lowercased.
    value = value.split(" ", 1)[0].lower()

    if mod._docformat is not None:
        mod.report(
            'Assignment to "__docformat__" overrides previous assignment',
            section='docformat', lineno_offset=node.lineno)

    mod.docformat = value

MODULE_VARIABLES_META_PARSERS: Mapping[str, Callable[[ast.Assign, model.Module], None]] = {
    '__all__': parseAll,
    '__docformat__': parseDocformat
}<|MERGE_RESOLUTION|>--- conflicted
+++ resolved
@@ -585,13 +585,10 @@
         assert isinstance(cls, model.Class)
         if not _maybeAttribute(cls, name):
             return
-<<<<<<< HEAD
-        obj: Optional[model.Attribute] = cls.contents.get(name)
-        
-=======
+
         # Class variables can only be Attribute, so it's OK to cast
         obj = cast(Optional[model.Attribute], cls.contents.get(name))
->>>>>>> b1afe97c
+
         if obj is None:
             obj = self.builder.addAttribute(name=name, kind=None, parent=cls)
 
@@ -634,15 +631,11 @@
             return
         if not _maybeAttribute(cls, name):
             return
-<<<<<<< HEAD
-
-        obj = cls.contents.get(name)
-        if obj is None:
-=======
+
         # Class variables can only be Attribute, so it's OK to cast
         obj = cast(Optional[model.Attribute], cls.contents.get(name))
-        if not obj:
->>>>>>> b1afe97c
+        if obj is None:
+
             obj = self.builder.addAttribute(name=name, kind=None, parent=cls)
 
         if annotation is None and expr is not None:
