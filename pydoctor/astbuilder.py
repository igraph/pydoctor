--- conflicted
+++ resolved
@@ -421,13 +421,8 @@
             target_obj = self.builder.current.contents.get(target)
             if isinstance(target_obj, model.Function):
 
-<<<<<<< HEAD
-                # _handleOldSchoolMethodDecoration should only be called on methods. 
+                # _handleOldSchoolMethodDecoration must only be called in a class scope.
                 assert target_obj.kind is model.DocumentableKind.METHOD
-=======
-                # _handleOldSchoolMethodDecoration must only be called in a class scope.
-                assert target_obj.kind is model.KindClass.METHOD
->>>>>>> 8b86bf23
 
                 if func_name == 'staticmethod':
                     target_obj.kind = model.DocumentableKind.STATIC_METHOD
