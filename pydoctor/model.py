--- conflicted
+++ resolved
@@ -371,7 +371,6 @@
         assert parentMod is not None
         return parentMod
 
-<<<<<<< HEAD
     def report(self, descr: str, section: str = 'parsing', lineno_offset: int = 0, thresh:int=-1) -> None:
         """
         Log an error or warning about this documentable object.
@@ -379,14 +378,9 @@
         @param descr: The error/warning string
         @param section: What the warning is about.
         @param lineno_offset: Offset
-        @param thresh: Thresh to pass to L{System.msg}, it will use C{-1} y default.
-=======
-    def report(self, descr: str, section: str = 'parsing', lineno_offset: int = 0) -> None:
-        """
-        Log an error or warning about this documentable object.
-        
-        This will count as a violation and will fail the build if option C{-W} is passed.
->>>>>>> 7de62de6
+        @param thresh: Thresh to pass to L{System.msg}, it will use C{-1} by default, 
+          meaning it will count as a violation and will fail the build if option C{-W} is passed.
+          But this behaviour is not applicable if C{thresh} is greater or equal to zero.
         """
 
         linenumber: object
