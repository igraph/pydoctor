"""Core pydoctor objects.

The two core objects are L{Documentable} and L{System}.  Instances of
(subclasses of) L{Documentable} represent the documentable 'things' in the
system being documented.  An instance of L{System} represents the whole system
being documented -- a System is a bad of Documentables, in some sense.
"""

import abc
import ast
import datetime
import importlib
import inspect
import platform
import sys
import textwrap
import types
from enum import Enum
from inspect import signature, Signature
from pathlib import Path
from typing import (
    TYPE_CHECKING, Any, Callable, Collection, Dict, Iterator, List, Mapping,
    Optional, Sequence, Set, Tuple, Type, TypeVar, Union, cast, overload
)
from urllib.parse import quote

from pydoctor.options import Options
from pydoctor import factory, qnmatch, utils, linker, astutils, mro
from pydoctor.epydoc.markup import ParsedDocstring
from pydoctor.sphinx import CacheT, SphinxInventory

if TYPE_CHECKING:
    from typing_extensions import Literal
    from pydoctor.astbuilder import ASTBuilder, DocumentableT
else:
    Literal = {True: bool, False: bool}
    ASTBuilder = object


# originally when I started to write pydoctor I had this idea of a big
# tree of Documentables arranged in an almost arbitrary tree.
#
# this was misguided.  the tree structure is important, to be sure,
# but the arrangement of the tree is far from arbitrary and there is
# at least some code that now relies on this.  so here's a list:
#
#   Packages can contain Packages and Modules
#   Modules can contain Functions and Classes
#   Classes can contain Functions (in this case they get called Methods) and
#       Classes
#   Functions can't contain anything.


_string_lineno_is_end = sys.version_info < (3,8) \
                    and platform.python_implementation() != 'PyPy'
"""True iff the 'lineno' attribute of an AST string node points to the last
line in the string, rather than the first line.
"""


class DocLocation(Enum):
    OWN_PAGE = 1
    PARENT_PAGE = 2
    # Nothing uses this yet.  Parameters will one day.
    #UNDER_PARENT_DOCSTRING = 3


class ProcessingState(Enum):
    UNPROCESSED = 0
    PROCESSING = 1
    PROCESSED = 2


class PrivacyClass(Enum):
    """L{Enum} containing values indicating how private an object should be.

    @cvar HIDDEN: Don't show the object at all.
    @cvar PRIVATE: Show, but de-emphasize the object.
    @cvar PUBLIC: Show the object as normal.
    """

    HIDDEN = 0
    PRIVATE = 1
    PUBLIC = 2
    # For compatibility
    VISIBLE = PUBLIC

class DocumentableKind(Enum):
    """
    L{Enum} containing values indicating the possible object types.

    @note: Presentation order is derived from the enum values
    """
    PACKAGE             = 1000
    MODULE              = 900
    CLASS               = 800
    INTERFACE           = 850
    CLASS_METHOD        = 700
    STATIC_METHOD       = 600
    METHOD              = 500
    FUNCTION            = 400
    CONSTANT            = 310
    CLASS_VARIABLE      = 300
    SCHEMA_FIELD        = 220
    ATTRIBUTE           = 210
    INSTANCE_VARIABLE   = 200
    PROPERTY            = 150
    VARIABLE            = 100

class Documentable:
    """An object that can be documented.

    The interface is a bit ridiculously wide.

    @ivar docstring: The object's docstring.  But also see docsources.
    @ivar system: The system the object is part of.

    """
    docstring: Optional[str] = None
    parsed_docstring: Optional[ParsedDocstring] = None
    parsed_summary: Optional[ParsedDocstring] = None
    parsed_type: Optional[ParsedDocstring] = None
    docstring_lineno = 0
    linenumber = 0
    sourceHref: Optional[str] = None
    kind: Optional[DocumentableKind] = None

    documentation_location = DocLocation.OWN_PAGE
    """Page location where we are documented."""

    def __init__(
            self, system: 'System', name: str,
            parent: Optional['Documentable'] = None,
            source_path: Optional[Path] = None
            ):
        if source_path is None and parent is not None:
            source_path = parent.source_path
        self.system = system
        self.name = name
        self.parent = parent
        self.parentMod: Optional[Module] = None
        self.source_path: Optional[Path] = source_path
        self.extra_info: List[ParsedDocstring] = []
        """
        A list to store extra informations about this documentable, as L{ParsedDocstring}.
        """
        self.setup()

    @property
    def doctarget(self) -> 'Documentable':
        return self

    def setup(self) -> None:
        self.contents: Dict[str, Documentable] = {}
        self._linker: Optional['linker.DocstringLinker'] = None

    def setDocstring(self, node: ast.Str) -> None:
        doc = node.s
        lineno = node.lineno
        if _string_lineno_is_end:
            # In older CPython versions, the AST only tells us the end line
            # number and we must approximate the start line number.
            # This approximation is correct if the docstring does not contain
            # explicit newlines ('\n') or joined lines ('\' at end of line).
            lineno -= doc.count('\n')

        # Leading blank lines are stripped by cleandoc(), so we must
        # return the line number of the first non-blank line.
        for ch in doc:
            if ch == '\n':
                lineno += 1
            elif not ch.isspace():
                break

        self.docstring = inspect.cleandoc(doc)
        self.docstring_lineno = lineno

    def setLineNumber(self, lineno: int) -> None:
        if not self.linenumber:
            self.linenumber = lineno
            parentMod = self.parentMod
            if parentMod is not None:
                parentSourceHref = parentMod.sourceHref
                if parentSourceHref:
                    self.sourceHref = self.system.options.htmlsourcetemplate.format(
                        mod_source_href=parentSourceHref,
                        lineno=str(lineno)
                    )

    @property
    def description(self) -> str:
        """A string describing our source location to the user.

        If this module's code was read from a file, this returns
        its file path. In other cases, such as during unit testing,
        the full module name is returned.
        """
        source_path = self.source_path
        return self.module.fullName() if source_path is None else str(source_path)

    @property
    def page_object(self) -> 'Documentable':
        """The documentable to which the page we're documented on belongs.
        For example methods are documented on the page of their class,
        functions are documented in their module's page etc.
        """
        location = self.documentation_location
        if location is DocLocation.OWN_PAGE:
            return self
        elif location is DocLocation.PARENT_PAGE:
            parent = self.parent
            assert parent is not None
            return parent
        else:
            assert False, location

    @property
    def url(self) -> str:
        """Relative URL at which the documentation for this Documentable
        can be found.

        For page objects this method MUST return an C{.html} filename without a
        URI fragment (because L{pydoctor.templatewriter.writer.TemplateWriter}
        uses it directly to determine the output filename).
        """
        page_obj = self.page_object
        if list(self.system.root_names) == [page_obj.fullName()]:
            page_url = 'index.html'
        else:
            page_url = f'{quote(page_obj.fullName())}.html'
        if page_obj is self:
            return page_url
        else:
            return f'{page_url}#{quote(self.name)}'

    def fullName(self) -> str:
        parent = self.parent
        if parent is None:
            return self.name
        else:
            return f'{parent.fullName()}.{self.name}'

    def __repr__(self) -> str:
        return f"{self.__class__.__name__} {self.fullName()!r}"

    def docsources(self) -> Iterator['Documentable']:
        """Objects that can be considered as a source of documentation.

        The motivating example for having multiple sources is looking at a
        superclass' implementation of a method for documentation for a
        subclass'.
        """
        yield self


    def reparent(self, new_parent: 'Module', new_name: str) -> None:
        # this code attempts to preserve "rather a lot" of
        # invariants assumed by various bits of pydoctor
        # and that are of course not written down anywhere
        # :/
        self._handle_reparenting_pre()
        old_parent = self.parent
        assert isinstance(old_parent, CanContainImportsDocumentable)
        old_name = self.name
        self.parent = self.parentMod = new_parent
        self.name = new_name
        self._handle_reparenting_post()
        del old_parent.contents[old_name]
        old_parent._localNameToFullName_map[old_name] = self.fullName()
        new_parent.contents[new_name] = self
        self._handle_reparenting_post()

    def _handle_reparenting_pre(self) -> None:
        del self.system.allobjects[self.fullName()]
        for o in self.contents.values():
            o._handle_reparenting_pre()

    def _handle_reparenting_post(self) -> None:
        self.system.allobjects[self.fullName()] = self
        for o in self.contents.values():
            o._handle_reparenting_post()

    def _localNameToFullName(self, name: str) -> str:
        raise NotImplementedError(self._localNameToFullName)

    def expandName(self, name: str) -> str:
        """Return a fully qualified name for the possibly-dotted `name`.

        To explain what this means, consider the following modules:

        mod1.py::

            from external_location import External
            class Local:
                pass

        mod2.py::

            from mod1 import External as RenamedExternal
            import mod1 as renamed_mod
            class E:
                pass

        In the context of mod2.E, expandName("RenamedExternal") should be
        "external_location.External" and expandName("renamed_mod.Local")
        should be "mod1.Local". """
        parts = name.split('.')
        obj: Documentable = self
        for i, p in enumerate(parts):
            full_name = obj._localNameToFullName(p)
            if full_name == p and i != 0:
                # The local name was not found.
                # If we're looking at a class, we try our luck with the inherited members
                if isinstance(obj, Class):
                    inherited = obj.find(p)
                    if inherited: 
                        full_name = inherited.fullName()
                if full_name == p:
                    # We don't have a full name
                    # TODO: Instead of returning the input, _localNameToFullName()
                    #       should probably either return None or raise LookupError.
                    full_name = f'{obj.fullName()}.{p}'
                    break
            nxt = self.system.objForFullName(full_name)
            if nxt is None:
                break
            obj = nxt
        return '.'.join([full_name] + parts[i + 1:])

    def resolveName(self, name: str) -> Optional['Documentable']:
        """Return the object named by "name" (using Python's lookup rules) in
        this context, if any is known to pydoctor."""
        return self.system.objForFullName(self.expandName(name))

    @property
    def privacyClass(self) -> PrivacyClass:
        """How visible this object should be."""
        return self.system.privacyClass(self)

    @property
    def isVisible(self) -> bool:
        """Is this object so private as to be not shown at all?

        This is just a simple helper which defers to self.privacyClass.
        """
        isVisible = self.privacyClass is not PrivacyClass.HIDDEN
        # If a module/package/class is hidden, all it's members are hidden as well.
        if isVisible and self.parent:
            isVisible = self.parent.isVisible
        return isVisible

    @property
    def isPrivate(self) -> bool:
        """Is this object considered private API?

        This is just a simple helper which defers to self.privacyClass.
        """
        return self.privacyClass is not PrivacyClass.PUBLIC

    @property
    def module(self) -> 'Module':
        """This object's L{Module}.

        For modules, this returns the object itself, otherwise
        the module containing the object is returned.
        """
        parentMod = self.parentMod
        assert parentMod is not None
        return parentMod

    def report(self, descr: str, section: str = 'parsing', lineno_offset: int = 0) -> None:
        """Log an error or warning about this documentable object."""

        linenumber: object
        if section in ('docstring', 'resolve_identifier_xref'):
            linenumber = self.docstring_lineno or self.linenumber
        else:
            linenumber = self.linenumber
        if linenumber:
            linenumber += lineno_offset
        elif lineno_offset and self.module is self:
            linenumber = lineno_offset
        else:
            linenumber = '???'

        self.system.msg(
            section,
            f'{self.description}:{linenumber}: {descr}',
            thresh=-1)

    @property
    def docstring_linker(self) -> 'linker.DocstringLinker':
        """
        Returns an instance of L{DocstringLinker} suitable for resolving names
        in the context of the object scope. 
        """
        if self._linker is not None:
            return self._linker
        self._linker = linker._CachedEpydocLinker(self)
        return self._linker


class CanContainImportsDocumentable(Documentable):
    def setup(self) -> None:
        super().setup()
        self._localNameToFullName_map: Dict[str, str] = {}


class Module(CanContainImportsDocumentable):
    kind = DocumentableKind.MODULE
    state = ProcessingState.UNPROCESSED

    @property
    def privacyClass(self) -> PrivacyClass:
        if self.name == '__main__':
            return PrivacyClass.PRIVATE
        else:
            return super().privacyClass

    def setup(self) -> None:
        super().setup()

        self._is_c_module = False
        """Whether this module is a C-extension."""
        self._py_mod: Optional[types.ModuleType] = None
        """The live module if the module was built from introspection."""
        self._py_string: Optional[str] = None
        """The module string if the module was built from text."""

        self.all: Optional[Collection[str]] = None
        """Names listed in the C{__all__} variable of this module.

        These names are considered to be exported by the module,
        both for the purpose of C{from <module> import *} and
        for the purpose of publishing names from private modules.

        If no C{__all__} variable was found in the module, or its
        contents could not be parsed, this is L{None}.
        """

        self._docformat: Optional[str] = None

    def _localNameToFullName(self, name: str) -> str:
        if name in self.contents:
            o: Documentable = self.contents[name]
            return o.fullName()
        elif name in self._localNameToFullName_map:
            return self._localNameToFullName_map[name]
        else:
            return name

    @property
    def module(self) -> 'Module':
        return self

    @property
    def docformat(self) -> Optional[str]:
        """The name of the format to be used for parsing docstrings in this module.
        
        The docformat value are inherited from packages if a C{__docformat__} variable 
        is defined in the C{__init__.py} file.

        If no C{__docformat__} variable was found or its
        contents could not be parsed, this is L{None}.
        """
        if self._docformat:
            return self._docformat
        elif isinstance(self.parent, Package):
            return self.parent.docformat
        return None
    
    @docformat.setter
    def docformat(self, value: str) -> None:
        self._docformat = value

    def submodules(self) -> Iterator['Module']:
        """Returns an iterator over the visible submodules."""
        return (m for m in self.contents.values()
                if isinstance(m, Module) and m.isVisible)

class Package(Module):
    kind = DocumentableKind.PACKAGE

def compute_mro(cls:'Class') -> List[Union['Class', str]]:
    """Compute the method resolution order for this class."""
    
    def localbases(o:'Class') -> Iterator[Union['Class', str]]:
        """
        Like L{Class.baseobjects} but fallback to the expanded name if the base is not resolved to a L{Class} object.
        """
        for s,b in zip(o.bases, o.baseobjects):
            if isinstance(b, Class):
                yield b
            else:
                yield s

    def getbases(o:Union['Class', str]) -> List[Union['Class', str]]:
        if isinstance(o, str):
            return []
        return list(localbases(o))

    return mro.mro(cls, getbases)

class Class(CanContainImportsDocumentable):
    kind = DocumentableKind.CLASS
    parent: CanContainImportsDocumentable
    _initialbaseobjects: List[Optional['Class']]
    decorators: Sequence[Tuple[str, Optional[Sequence[ast.expr]]]]
    # Note: While unused in pydoctor itself, raw_decorators is still in use
    #       by Twisted's custom System class, to find deprecations.
    raw_decorators: Sequence[ast.expr]

    auto_attribs: bool = False
    """L{True} iff this class uses the C{auto_attribs} feature of the C{attrs}
    library to automatically convert annotated fields into attributes.
    """

    def setup(self) -> None:
        super().setup()
        self.rawbases: List[str] = []
        self.subclasses: List[Class] = []
        self._mro: Optional[List[Union['Class', str]]] = None
    
    def init_mro(self) -> None:
        """
        Compute the correct value of the method resolution order returned by L{mro()}.
        """
        try:
            self._mro = compute_mro(self)
        except ValueError as e:
            self.report(str(e), 'mro')
            self._mro = list(self.allbases(True))

    @overload
    def mro(self, include_external:'Literal[True]'=True) -> List[Union['Class', str]]:...
    @overload
    def mro(self, include_external:'Literal[False]') -> List['Class']:...
    def mro(self, include_external:bool=True) -> List[Union['Class', str]]: # type:ignore[misc]
        """
        Get the method resution order of this class. 

        @note: The actual correct value is only set in post-processing, if L{mro()} is called
            in the AST visitors, it will return the same as C{list(self.allbases(True))}.
        """
        if self._mro is None:
            return list(self.allbases(True))
        if include_external is False:
            return [o for o in self._mro if isinstance(o, Class)]
        else:
            return self._mro

    @property
    def bases(self) -> List[str]:
        return [self.parent.expandName(str_base)for str_base in self.rawbases]
    
    @property
    def baseobjects(self) -> List[Optional['Class']]:
        # Try the best as possible to avoid recursion error by checking 'is not self' 
        # and using _initialbaseobjects as a fallback.
        return [ob if isinstance(ob, Class) and ob is not self else self._initialbaseobjects[i] for i,ob in 
            enumerate([self.parent.resolveName(str_base) for str_base in self.rawbases])]
    
    def allbases(self, include_self: bool = False) -> Iterator['Class']:
        if include_self:
            yield self
        for b in self.baseobjects:
            if b is not None:
                yield from b.allbases(True)

    def find(self, name: str) -> Optional[Documentable]:
        """Look up a name in this class and its base classes.

        @return: the object with the given name, or L{None} if there isn't one
        """
        for base in self.mro(False):
            obj: Optional[Documentable] = base.contents.get(name)
            if obj is not None:
                return obj
        return None

    def _localNameToFullName(self, name: str) -> str:
        if name in self.contents:
            o: Documentable = self.contents[name]
            return o.fullName()
        elif name in self._localNameToFullName_map:
            return self._localNameToFullName_map[name]
        else:
            return self.parent._localNameToFullName(name)

    @property
    def constructor_params(self) -> Mapping[str, Optional[ast.expr]]:
        """A mapping of constructor parameter names to their type annotation.
        If a parameter is not annotated, its value is L{None}.
        """

        # We assume that the constructor parameters are the same as the
        # __init__() parameters. This is incorrect if __new__() or the class
        # call have different parameters.
        init = self.find('__init__')
        if isinstance(init, Function):
            return init.annotations
        else:
            return {}


class Inheritable(Documentable):
    documentation_location = DocLocation.PARENT_PAGE

    parent: CanContainImportsDocumentable

    def docsources(self) -> Iterator[Documentable]:
        yield self
        if not isinstance(self.parent, Class):
            return
        for b in self.parent.mro(False):
            if self.name in b.contents:
                yield b.contents[self.name]

    def _localNameToFullName(self, name: str) -> str:
        return self.parent._localNameToFullName(name)

class Function(Inheritable):
    kind = DocumentableKind.FUNCTION
    is_async: bool
    annotations: Mapping[str, Optional[ast.expr]]
    decorators: Optional[Sequence[ast.expr]]
    signature: Optional[Signature]

    def setup(self) -> None:
        super().setup()
        if isinstance(self.parent, Class):
            self.kind = DocumentableKind.METHOD

class Attribute(Inheritable):
    kind: Optional[DocumentableKind] = DocumentableKind.ATTRIBUTE
    annotation: Optional[ast.expr]
    decorators: Optional[Sequence[ast.expr]] = None
    value: Optional[ast.expr] = None
    """
    The value of the assignment expression. 

    None value means the value is not initialized at the current point of the the process. 
    """

# Work around the attributes of the same name within the System class.
_ModuleT = Module
_PackageT = Package

T = TypeVar('T')

def import_mod_from_file_location(module_full_name:str, path: Path) -> types.ModuleType:
    spec = importlib.util.spec_from_file_location(module_full_name, path)
    if spec is None: 
        raise RuntimeError(f"Cannot find spec for module {module_full_name} at {path}")
    py_mod = importlib.util.module_from_spec(spec)
    loader = spec.loader
    assert isinstance(loader, importlib.abc.Loader), loader
    loader.exec_module(py_mod)
    return py_mod


# Declare the types that we consider as functions (also when they are coming
# from a C extension)
func_types: Tuple[Type[Any], ...] = (types.BuiltinFunctionType, types.FunctionType)
if hasattr(types, "MethodDescriptorType"):
    # This is Python >= 3.7 only
    func_types += (types.MethodDescriptorType, )
else:
    func_types += (type(str.join), )
if hasattr(types, "ClassMethodDescriptorType"):
    # This is Python >= 3.7 only
    func_types += (types.ClassMethodDescriptorType, )
else:
    func_types += (type(dict.__dict__["fromkeys"]), )

_default_extensions = object()
class System:
    """A collection of related documentable objects.

    PyDoctor documents collections of objects, often the contents of a
    package.
    """

    # Not assigned here for circularity reasons:
    #defaultBuilder = astbuilder.ASTBuilder
    defaultBuilder: Type[ASTBuilder]
    systemBuilder: Type['ISystemBuilder']
    options: 'Options'
    extensions: List[str] = cast('List[str]', _default_extensions)
    """
    List of extensions.

    By default, all built-in pydoctor extensions will be loaded.
    Override this value to cherry-pick extensions. 
    """

    custom_extensions: List[str] = []
    """
    Additional list of extensions to load alongside default extensions.
    """

    def __init__(self, options: Optional['Options'] = None):
        self.allobjects: Dict[str, Documentable] = {}
        self.rootobjects: List[_ModuleT] = []

        self.violations = 0
        """The number of docstring problems found.
        This is used to determine whether to fail the build when using
        the --warnings-as-errors option, so it should only be increased
        for problems that the user can fix.
        """

        if options:
            self.options = options
        else:
            self.options = Options.defaults()
            self.options.verbosity = 3

        self.projectname = 'my project'

        self.docstring_syntax_errors: Set[str] = set()
        """FullNames of objects for which the docstring failed to parse."""

        self.verboselevel = 0
        self.needsnl = False
        self.once_msgs: Set[Tuple[str, str]] = set()

        # We're using the id() of the modules as key, and not the fullName becaue modules can
        # be reparented, generating KeyError.
        self.unprocessed_modules: List[_ModuleT] = []

        self.module_count = 0
        self.processing_modules: List[str] = []
        self.buildtime = datetime.datetime.now()
        self.intersphinx = SphinxInventory(logger=self.msg)

        # Since privacy handling now uses fnmatch, we cache results so we don't re-run matches all the time.
        # We use the fullName of the objets as the dict key in order to bind a full name to a privacy, not an object to a privacy.
        # this way, we are sure the objects' privacy stay true even if we reparent them manually.
        self._privacyClassCache: Dict[str, PrivacyClass] = {}
        
        # workaround cyclic import issue
        from pydoctor import extensions

        # Initialize the extension system
        self._factory = factory.Factory()
        self._astbuilder_visitors: List[Type['astutils.NodeVisitorExt']] = []
        self._post_processors: List[Callable[['System'], None]] = []
        
        if self.extensions == _default_extensions:
            self.extensions = list(extensions.get_extensions())
        assert isinstance(self.extensions, list)
        assert isinstance(self.custom_extensions, list)
        for ext in self.extensions + self.custom_extensions:
            # Load extensions
            extensions.load_extension_module(self, ext)

    @property
    def Class(self) -> Type['Class']:
        return self._factory.Class
    @property
    def Function(self) -> Type['Function']:
        return self._factory.Function
    @property
    def Module(self) -> Type['Module']:
        return self._factory.Module
    @property
    def Package(self) -> Type['Package']:
        return self._factory.Package
    @property
    def Attribute(self) -> Type['Attribute']:
        return self._factory.Attribute

    @property
    def sourcebase(self) -> Optional[str]:
        return self.options.htmlsourcebase

    @property
    def root_names(self) -> Collection[str]:
        """The top-level package/module names in this system."""
        return {obj.name for obj in self.rootobjects}

    def progress(self, section: str, i: int, n: Optional[int], msg: str) -> None:
        if n is None:
            d = str(i)
        else:
            d = f'{i}/{n}'
        if self.options.verbosity == 0 and sys.stdout.isatty():
            print('\r'+d, msg, end='')
            sys.stdout.flush()
            if d == n:
                self.needsnl = False
                print()
            else:
                self.needsnl = True

    def msg(self,
            section: str,
            msg: str,
            thresh: int = 0,
            topthresh: int = 100,
            nonl: bool = False,
            wantsnl: bool = True,
            once: bool = False
            ) -> None:
        """
        Log a message. pydoctor's logging system is bit messy.
        
        @param section: API doc generation step this message belongs to.
        @param msg: The message.
        @param thresh: The minimum verbosity level of the system for this message to actually be printed.
            Meaning passing thresh=-1 will make message still display if C{-q} is passed but not if C{-qq}. 
            Similarly, passing thresh=1 will make the message only apprear if the verbosity level is at least increased once with C{-v}.
        @param topthresh: The maximum verbosity level of the system for this message to actually be printed.
        """
        if once:
            if (section, msg) in self.once_msgs:
                return
            else:
                self.once_msgs.add((section, msg))

        if thresh < 0:
            # Apidoc build messages are generated using negative threshold
            # and we have separate reporting for them,
            # on top of the logging system.
            self.violations += 1

        if thresh <= self.options.verbosity <= topthresh:
            if self.needsnl and wantsnl:
                print()
            print(msg, end='')
            if nonl:
                self.needsnl = True
                sys.stdout.flush()
            else:
                self.needsnl = False
                print('')

    def objForFullName(self, fullName: str) -> Optional[Documentable]:
        return self.allobjects.get(fullName)

    def find_object(self, full_name: str) -> Optional[Documentable]:
        """Look up an object using a potentially outdated full name.

        A name can become outdated if the object is reparented:
        L{objForFullName()} will only be able to find it under its new name,
        but we might still have references to the old name.

        @param full_name: The fully qualified name of the object.
        @return: The object, or L{None} if the name is external (it does not
            match any of the roots of this system).
        @raise LookupError: If the object is not found, while its name does
            match one of the roots of this system.
        """
        obj = self.objForFullName(full_name)
        if obj is not None:
            return obj

        # The object might have been reparented, in which case there will
        # be an alias at the original location; look for it using expandName().
        name_parts = full_name.split('.', 1)
        for root_obj in self.rootobjects:
            if root_obj.name == name_parts[0]:
                obj = self.objForFullName(root_obj.expandName(name_parts[1]))
                if obj is not None:
                    return obj
                raise LookupError(full_name)

        return None


    def _warning(self,
            current: Optional[Documentable],
            message: str,
            detail: str
            ) -> None:
        if current is not None:
            fn = current.fullName()
        else:
            fn = '<None>'
        if self.options.verbosity > 0:
            print(fn, message, detail)

    def objectsOfType(self, cls: Union[Type['DocumentableT'], str]) -> Iterator['DocumentableT']:
        """Iterate over all instances of C{cls} present in the system. """
        if isinstance(cls, str):
            cls = utils.findClassFromDottedName(cls, 'objectsOfType', 
                base_class=cast(Type['DocumentableT'], Documentable))
        assert isinstance(cls, type)
        for o in self.allobjects.values():
            if isinstance(o, cls):
                yield o

    def privacyClass(self, ob: Documentable) -> PrivacyClass:
        ob_fullName = ob.fullName()
        cached_privacy = self._privacyClassCache.get(ob_fullName)
        if cached_privacy is not None:
            return cached_privacy
        
        # kind should not be None, this is probably a relica of a past age of pydoctor.
        # but keep it just in case.
        if ob.kind is None:
            return PrivacyClass.HIDDEN
        
        privacy = PrivacyClass.PUBLIC
        if ob.name.startswith('_') and \
               not (ob.name.startswith('__') and ob.name.endswith('__')):
            privacy = PrivacyClass.PRIVATE
        
        # Precedence order: CLI arguments order
        # Check exact matches first, then qnmatch
        _found_exact_match = False
        for priv, match in reversed(self.options.privacy):
            if ob_fullName == match:
                privacy = priv
                _found_exact_match = True
                break
        if not _found_exact_match:
            for priv, match in reversed(self.options.privacy):
                if qnmatch.qnmatch(ob_fullName, match):
                    privacy = priv
                    break

        # Store in cache
        self._privacyClassCache[ob_fullName] = privacy
        return privacy

    def addObject(self, obj: Documentable) -> None:
        """Add C{object} to the system."""

        if obj.parent:
            obj.parent.contents[obj.name] = obj
        elif isinstance(obj, _ModuleT):
            self.rootobjects.append(obj)
        else:
            raise ValueError(f'Top-level object is not a module: {obj!r}')

        first = self.allobjects.setdefault(obj.fullName(), obj)
        if obj is not first:
            self.handleDuplicate(obj)

    # if we assume:
    #
    # - that svn://divmod.org/trunk is checked out into ~/src/Divmod
    #
    # - that http://divmod.org/trac/browser/trunk is the trac URL to the
    #   above directory
    #
    # - that ~/src/Divmod/Nevow/nevow is passed to pydoctor as an argument
    #
    # we want to work out the sourceHref for nevow.flat.ten.  the answer
    # is http://divmod.org/trac/browser/trunk/Nevow/nevow/flat/ten.py.
    #
    # we can work this out by finding that Divmod is the top of the svn
    # checkout, and posixpath.join-ing the parts of the filePath that
    # follows that.
    #
    #  http://divmod.org/trac/browser/trunk
    #                          ~/src/Divmod/Nevow/nevow/flat/ten.py

    def setSourceHref(self, mod: _ModuleT, source_path: Path) -> None:
        if self.sourcebase is None:
            mod.sourceHref = None
        else:
            projBaseDir = mod.system.options.projectbasedirectory
            assert projBaseDir is not None
            relative = source_path.relative_to(projBaseDir).as_posix()
            mod.sourceHref = f'{self.sourcebase}/{relative}'

    @overload
    def analyzeModule(self,
            modpath: Path,
            modname: str,
            parentPackage: Optional[_PackageT],
            is_package: Literal[False] = False
            ) -> _ModuleT: ...

    @overload
    def analyzeModule(self,
            modpath: Path,
            modname: str,
            parentPackage: Optional[_PackageT],
            is_package: Literal[True]
            ) -> _PackageT: ...

    def analyzeModule(self,
            modpath: Path,
            modname: str,
            parentPackage: Optional[_PackageT] = None,
            is_package: bool = False
            ) -> _ModuleT:
        factory = self.Package if is_package else self.Module
        mod = factory(self, modname, parentPackage, modpath)
        self._addUnprocessedModule(mod)
        self.setSourceHref(mod, modpath)
        return mod

    def _addUnprocessedModule(self, mod: _ModuleT) -> None:
        """
        First add the new module into the unprocessed_modules list. 
        Handle eventual duplication of module names, and finally add the 
        module to the system.
        """
        assert mod.state is ProcessingState.UNPROCESSED
        first = self.allobjects.get(mod.fullName())
        if first is not None:
            # At this step of processing only modules exists
            assert isinstance(first, Module)
            self._handleDuplicateModule(first, mod)
        else:
            self.unprocessed_modules.append(mod)
            self.addObject(mod)
            self.progress(
                "analyzeModule", len(self.allobjects),
                None, "modules and packages discovered")        
            self.module_count += 1

    def _handleDuplicateModule(self, first: _ModuleT, dup: _ModuleT) -> None:
        """
        This is called when two modules have the same name. 

        Current rules are the following: 
            - C-modules wins over regular python modules
            - Packages wins over modules
            - Else, the last added module wins
        """
        self._warning(dup.parent, "duplicate", str(first))

        if first._is_c_module and not isinstance(dup, Package):
            # C-modules wins
            return
        elif isinstance(first, Package) and not isinstance(dup, Package):
            # Packages wins
            return
        else:
            # Else, the last added module wins
            self._remove(first)
            self.unprocessed_modules.remove(first)
            self._addUnprocessedModule(dup)

    def _introspectThing(self, thing: object, parent: Documentable, parentMod: _ModuleT) -> None:
        for k, v in thing.__dict__.items():
            if (isinstance(v, func_types)
                    # In PyPy 7.3.1, functions from extensions are not
                    # instances of the abstract types in func_types
                    or (hasattr(v, "__class__") and v.__class__.__name__ == 'builtin_function_or_method')):
                f = self.Function(self, k, parent)
                f.parentMod = parentMod
                f.docstring = v.__doc__
                f.decorators = None
                try:
                    f.signature = signature(v)
                except ValueError:
                    # function has an invalid signature.
                    parent.report(f"Cannot parse signature of {parent.fullName()}.{k}")
                    f.signature = None
                except TypeError:
                    # in pypy we get a TypeError calling signature() on classmethods, 
                    # because apparently, they are not callable :/
                    f.signature = None
                        
                f.is_async = False
                f.annotations = {name: None for name in f.signature.parameters} if f.signature else {}
                self.addObject(f)
            elif isinstance(v, type):
                c = self.Class(self, k, parent)
                c.rawbases = []
                c.parentMod = parentMod
                c.docstring = v.__doc__
                self.addObject(c)
                self._introspectThing(v, c, parentMod)

    def introspectModule(self,
            path: Path,
            module_name: str,
            package: Optional[_PackageT]
            ) -> _ModuleT:

        if package is None:
            module_full_name = module_name
        else:
            module_full_name = f'{package.fullName()}.{module_name}'

        py_mod = import_mod_from_file_location(module_full_name, path)
        is_package = py_mod.__package__ == py_mod.__name__

        factory = self.Package if is_package else self.Module
        module = factory(self, module_name, package, path)
        
        module.docstring = py_mod.__doc__
        module._is_c_module = True
        module._py_mod = py_mod
        
        self._addUnprocessedModule(module)
        return module

    def addPackage(self, package_path: Path, parentPackage: Optional[_PackageT] = None) -> None:
        package = self.analyzeModule(
            package_path / '__init__.py', package_path.name, parentPackage, is_package=True)

        for path in sorted(package_path.iterdir()):
            if path.is_dir():
                if (path / '__init__.py').exists():
                    self.addPackage(path, package)
            elif path.name != '__init__.py' and not path.name.startswith('.'):
                self.addModuleFromPath(path, package)

    def addModuleFromPath(self, path: Path, package: Optional[_PackageT]) -> None:
        name = path.name
        for suffix in importlib.machinery.all_suffixes():
            if not name.endswith(suffix):
                continue
            module_name = name[:-len(suffix)]
            if suffix in importlib.machinery.EXTENSION_SUFFIXES:
                if self.options.introspect_c_modules:
                    self.introspectModule(path, module_name, package)
            elif suffix in importlib.machinery.SOURCE_SUFFIXES:
                self.analyzeModule(path, module_name, package)
            break
    
    def _remove(self, o: Documentable) -> None:
        del self.allobjects[o.fullName()]
        oc = list(o.contents.values())
        for c in oc:
            self._remove(c)

    def handleDuplicate(self, obj: Documentable) -> None:
        """
        This is called when we see two objects with the same
        .fullName(), for example::

            class C:
                if something:
                    def meth(self):
                        implementation 1
                else:
                    def meth(self):
                        implementation 2

        The default is that the second definition "wins".
        """
        i = 0
        fullName = obj.fullName()
        while (fullName + ' ' + str(i)) in self.allobjects:
            i += 1
        prev = self.allobjects[fullName]
        self._warning(obj.parent, "duplicate", str(prev))
        self._remove(prev)
        prev.name = obj.name + ' ' + str(i)
        def readd(o: Documentable) -> None:
            self.allobjects[o.fullName()] = o
            for c in o.contents.values():
                readd(c)
        readd(prev)
        self.allobjects[fullName] = obj


    def getProcessedModule(self, modname: str) -> Optional[_ModuleT]:
        mod = self.allobjects.get(modname)
        if mod is None:
            return None
        if not isinstance(mod, Module):
            return None

        if mod.state is ProcessingState.UNPROCESSED:
            self.processModule(mod)

        assert mod.state in (ProcessingState.PROCESSING, ProcessingState.PROCESSED), mod.state
        return mod

    def processModule(self, mod: _ModuleT) -> None:
        assert mod.state is ProcessingState.UNPROCESSED
        assert mod in self.unprocessed_modules
        mod.state = ProcessingState.PROCESSING
        self.unprocessed_modules.remove(mod)
        if mod.source_path is None:
            assert mod._py_string is not None
        if mod._is_c_module:
            self.processing_modules.append(mod.fullName())
            self.msg("processModule", "processing %s"%(self.processing_modules), 1)
            self._introspectThing(mod._py_mod, mod, mod)
            mod.state = ProcessingState.PROCESSED
            head = self.processing_modules.pop()
            assert head == mod.fullName()
        else:
            builder = self.defaultBuilder(self)
            if mod._py_string is not None:
                ast = builder.parseString(mod._py_string)
            else:
                assert mod.source_path is not None
                ast = builder.parseFile(mod.source_path)
            if ast:
                self.processing_modules.append(mod.fullName())
                if mod._py_string is None:
                    self.msg("processModule", "processing %s"%(self.processing_modules), 1)
                builder.processModuleAST(ast, mod)
                mod.state = ProcessingState.PROCESSED
                head = self.processing_modules.pop()
                assert head == mod.fullName()
        self.progress(
            'process',
            self.module_count - len(self.unprocessed_modules),
            self.module_count,
            f"modules processed, {self.violations} warnings")


    def process(self) -> None:
        while self.unprocessed_modules:
            mod = next(iter(self.unprocessed_modules))
            self.processModule(mod)
        self.postProcess()


    def postProcess(self) -> None:
        """Called when there are no more unprocessed modules.

        Analysis of relations between documentables can be done here,
        without the risk of drawing incorrect conclusions because modules
        were not fully processed yet.
        """
<<<<<<< HEAD
        # default post-processing includes processing of subclasses and MRO computing.
        for cls in self.objectsOfType(Class):
            cls.init_mro()
            for b in cls.baseobjects:
                if b is not None:
                    b.subclasses.append(cls)

        for post_processor in self.post_processors:
=======
        for post_processor in self._post_processors:
>>>>>>> 02984d92
            post_processor(self)


    def fetchIntersphinxInventories(self, cache: CacheT) -> None:
        """
        Download and parse intersphinx inventories based on configuration.
        """
        for url in self.options.intersphinx:
            self.intersphinx.update(cache, url)

class SystemBuildingError(Exception):
    """
    Raised when there is a (handled) fatal error while adding modules to the builder.
    """

class ISystemBuilder(abc.ABC):
    """
    Interface class for building a system.
    """
    @abc.abstractmethod
    def __init__(self, system: 'System') -> None:
        """
        Create the builder.
        """
    @abc.abstractmethod
    def addModule(self, path: Path, parent_name: Optional[str] = None, ) -> None:
        """
        Add a module or package from file system path to the pydoctor system. 
        If the path points to a directory, adds all submodules recursively.

        @raises SystemBuildingError: If there is an error while adding the module/package.
        """
    @abc.abstractmethod
    def addModuleString(self, text: str, modname: str,
                        parent_name: Optional[str] = None,
                        is_package: bool = False, ) -> None:
        """
        Add a module from text to the system.
        """
    @abc.abstractmethod
    def buildModules(self) -> None:
        """
        Build the modules.
        """

class SystemBuilder(ISystemBuilder):
    """
    This class is only an adapter for some System methods related to module building. 
    """
    def __init__(self, system: 'System') -> None:
        self.system = system
        self._added: Set[Path] = set()

    def addModule(self, path: Path, parent_name: Optional[str] = None, ) -> None:
        if path in self._added:
            return
        # Path validity check
        if self.system.options.projectbasedirectory is not None:
            # Note: Path.is_relative_to() was only added in Python 3.9,
            #       so we have to use this workaround for now.
            try:
                path.relative_to(self.system.options.projectbasedirectory)
            except ValueError as ex:
                raise SystemBuildingError(f"Source path lies outside base directory: {ex}")
        parent: Optional[Package] = None
        if parent_name:
            _p = self.system.allobjects[parent_name]
            assert isinstance(_p, Package)
            parent = _p
        if path.is_dir():
            self.system.msg('addPackage', f"adding directory {path}")
            if not (path / '__init__.py').is_file():
                raise SystemBuildingError(f"Source directory lacks __init__.py: {path}")
            self.system.addPackage(path, parent)
        elif path.is_file():
            self.system.msg('addModuleFromPath', f"adding module {path}")
            self.system.addModuleFromPath(path, parent)
        elif path.exists():
            raise SystemBuildingError(f"Source path is neither file nor directory: {path}")
        else:
            raise SystemBuildingError(f"Source path does not exist: {path}")
        self._added.add(path)

    def addModuleString(self, text: str, modname: str,
                        parent_name: Optional[str] = None,
                        is_package: bool = False, ) -> None:
        if parent_name is None:
            parent = None
        else:
            # Set containing package as parent.
            parent = self.system.allobjects[parent_name]
            assert isinstance(parent, Package), f"{parent.fullName()} is not a Package, it's a {parent.kind}"
        
        factory = self.system.Package if is_package else self.system.Module
        mod = factory(self.system, name=modname, parent=parent, source_path=None)
        mod._py_string = textwrap.dedent(text)
        self.system._addUnprocessedModule(mod)

    def buildModules(self) -> None:
        self.system.process()

System.systemBuilder = SystemBuilder<|MERGE_RESOLUTION|>--- conflicted
+++ resolved
@@ -1218,7 +1218,7 @@
         without the risk of drawing incorrect conclusions because modules
         were not fully processed yet.
         """
-<<<<<<< HEAD
+
         # default post-processing includes processing of subclasses and MRO computing.
         for cls in self.objectsOfType(Class):
             cls.init_mro()
@@ -1226,10 +1226,8 @@
                 if b is not None:
                     b.subclasses.append(cls)
 
-        for post_processor in self.post_processors:
-=======
+
         for post_processor in self._post_processors:
->>>>>>> 02984d92
             post_processor(self)
 
 
