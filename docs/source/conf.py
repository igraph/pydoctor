--- conflicted
+++ resolved
@@ -121,14 +121,10 @@
         '--html-output={outdir}/docformat/epytext',
         '--project-name=pydoctor-epytext-demo',
         '--project-version=1.3.0',
-<<<<<<< HEAD
         '--docformat=epytext',
         '--sidebar-toc-depth=3',
-=======
-        '--docformat=epytext', 
         '--intersphinx=https://zopeschema.readthedocs.io/en/latest/objects.inv',
         '--intersphinx=https://zopeinterface.readthedocs.io/en/latest/objects.inv',
->>>>>>> 0d68bac2
         '--project-url=../epytext.html',
         f'{_pydoctor_root}/docs/epytext_demo',
         ] + _common_args,
