#
# Run tests after the documentation is executed.
#
# These tests are designed to be executed inside tox, after sphinx-build.
#
import os
import pathlib

from sphinx.ext.intersphinx import inspect_main

from pydoctor import __version__


BASE_DIR = pathlib.Path(os.environ.get('TOX_INI_DIR', os.getcwd())) / 'build' / 'docs'


def test_help_output_extension():
    """
    The help output extension will include the CLI help on the Sphinx page.
    """
    with open(BASE_DIR / 'help.html', 'r') as stream:
        page = stream.read()
        assert '--project-url=PROJECTURL' in page, page


def test_rtd_pydoctor_call():
    """
    With the pydoctor Sphinx extension, the pydoctor API HTML files are
    generated.
    """
    # The pydoctor index is generated and overwrites the Sphinx files.
    with open(BASE_DIR / 'api' / 'index.html', 'r') as stream:
        page = stream.read()
        assert 'moduleIndex.html' in page, page


def test_rtd_pydoctor_multiple_call():
    """
    With the pydoctor Sphinx extension can call pydoctor for more than one
    API doc source.
    """
    with open(BASE_DIR / 'docformat' / 'epytext' / 'index.html', 'r') as stream:
        page = stream.read()
        assert '<a href="../epytext.html" class="projecthome">pydoctor-epytext-demo</a>' in page, page


def test_rtd_extension_inventory():
    """
    The Sphinx inventory is available during normal sphinx-build.
    """
    with open(BASE_DIR / 'sphinx-integration.html', 'r') as stream:
        page = stream.read()
        assert 'href="/en/latest/api/pydoctor.sphinx_ext.build_apidocs.html"' in page, page


def test_sphinx_object_inventory_version(capsys):
    """
    The Sphinx inventory is generated with the project version in the header.
    """
    # The pydoctor own inventory.
    apidocs_inv = BASE_DIR / 'api' / 'objects.inv'
    with open(apidocs_inv, 'rb') as stream:
        page = stream.read()
        assert page.startswith(
            b'# Sphinx inventory version 2\n'
            b'# Project: pydoctor\n'
            b'# Version: ' + __version__.encode() + b'\n'
            ), page

    # Check that inventory can be parsed by Sphinx own extension.
    inspect_main([str(apidocs_inv)])
    out, err = capsys.readouterr()

    assert '' == err
    assert 'pydoctor.driver.main' in out, out


def test_sphinx_object_inventory_version_epytext_demo():
    """
    The Sphinx inventory for demo/showcase code has a fixed version and name,
    passed via docs/source/conf.py.
    """
    with open(BASE_DIR / 'docformat' / 'epytext' / 'objects.inv', 'rb') as stream:
        page = stream.read()
        assert page.startswith(
            b'# Sphinx inventory version 2\n'
            b'# Project: pydoctor-epytext-demo\n'
            b'# Version: 1.3.0\n'
            ), page


def test_index_contains_infos():
    """
    Test if index.html contains the following informations:

        - meta generator tag
        - nav and links to modules, classes, names
        - link to the root package
        - pydoctor github link in the footer
    """

<<<<<<< HEAD
    infos = (f'<meta name="generator" content="pydoctor {__version__}"', 
              '<nav class="navbar navbar-default mainnavbar"', 
=======
    infos = (f'<meta name="generator" content="pydoctor {__version__}"',
              '<nav class="navbar navbar-default"',
>>>>>>> c7d8f9f8
              '<a href="moduleIndex.html"',
              '<a href="classIndex.html"',
              '<a href="nameIndex.html"',
              'Start at <code><a href="pydoctor.html">pydoctor</a></code>, the root package.',
              '<a href="https://github.com/twisted/pydoctor/">pydoctor</a>',)

    with open(BASE_DIR / 'api' / 'index.html', 'r', encoding='utf-8') as stream:
        page = stream.read()
        for i in infos:
            assert i in page, page

def test_page_contains_infos():
    """
    Test if pydoctor.driver.html contains the following informations:

        - meta generator tag
        - nav and links to modules, classes, names
        - js script source
        - pydoctor github link in the footer
    """

<<<<<<< HEAD
    infos = (f'<meta name="generator" content="pydoctor {__version__}"', 
              '<nav class="navbar navbar-default mainnavbar"', 
=======
    infos = (f'<meta name="generator" content="pydoctor {__version__}"',
              '<nav class="navbar navbar-default"',
>>>>>>> c7d8f9f8
              '<a href="moduleIndex.html"',
              '<a href="classIndex.html"',
              '<a href="nameIndex.html"',
              '<script src="pydoctor.js" type="text/javascript"></script>',
              '<a href="https://github.com/twisted/pydoctor/">pydoctor</a>',)

    with open(BASE_DIR / 'api' / 'pydoctor.driver.html', 'r', encoding='utf-8') as stream:
        page = stream.read()
        for i in infos:
            assert i in page, page

def test_custom_template_contains_infos():
    """
    Test if the custom template index.html contains the following informations:

        - meta generator tag
        - nav and links to modules, classes, names
        - pydoctor github link in the footer
        - the custom header
        - link to teh extra.css
    """

<<<<<<< HEAD
    infos = (f'<meta name="generator" content="pydoctor {__version__}"', 
              '<nav class="navbar navbar-default mainnavbar"', 
=======
    infos = (f'<meta name="generator" content="pydoctor {__version__}"',
              '<nav class="navbar navbar-default"',
>>>>>>> c7d8f9f8
              '<a href="moduleIndex.html"',
              '<a href="classIndex.html"',
              '<a href="nameIndex.html"',
              '<a href="https://github.com/twisted/pydoctor/">pydoctor</a>',
              '<img src="https://twistedmatrix.com/trac/chrome/common/trac_banner.png" alt="Twisted" />',
              '<link rel="stylesheet" type="text/css" href="extra.css" />',)

    with open(BASE_DIR / 'custom_template_demo' / 'index.html', 'r', encoding='utf-8') as stream:
        page = stream.read()
        for i in infos:
            assert i in page, page

def test_meta_pydoctor_template_version_tag_gets_removed():
    """
    Test if the index.html effectively do not contains the meta pydoctor template version tag
    """
    with open(BASE_DIR / 'api' / 'index.html', 'r', encoding='utf-8') as stream:
        page = stream.read()
        assert '<meta name="pydoctor-template-version" content="' not in page, page<|MERGE_RESOLUTION|>--- conflicted
+++ resolved
@@ -99,13 +99,8 @@
         - pydoctor github link in the footer
     """
 
-<<<<<<< HEAD
     infos = (f'<meta name="generator" content="pydoctor {__version__}"', 
               '<nav class="navbar navbar-default mainnavbar"', 
-=======
-    infos = (f'<meta name="generator" content="pydoctor {__version__}"',
-              '<nav class="navbar navbar-default"',
->>>>>>> c7d8f9f8
               '<a href="moduleIndex.html"',
               '<a href="classIndex.html"',
               '<a href="nameIndex.html"',
@@ -127,13 +122,8 @@
         - pydoctor github link in the footer
     """
 
-<<<<<<< HEAD
     infos = (f'<meta name="generator" content="pydoctor {__version__}"', 
               '<nav class="navbar navbar-default mainnavbar"', 
-=======
-    infos = (f'<meta name="generator" content="pydoctor {__version__}"',
-              '<nav class="navbar navbar-default"',
->>>>>>> c7d8f9f8
               '<a href="moduleIndex.html"',
               '<a href="classIndex.html"',
               '<a href="nameIndex.html"',
@@ -156,13 +146,8 @@
         - link to teh extra.css
     """
 
-<<<<<<< HEAD
     infos = (f'<meta name="generator" content="pydoctor {__version__}"', 
               '<nav class="navbar navbar-default mainnavbar"', 
-=======
-    infos = (f'<meta name="generator" content="pydoctor {__version__}"',
-              '<nav class="navbar navbar-default"',
->>>>>>> c7d8f9f8
               '<a href="moduleIndex.html"',
               '<a href="classIndex.html"',
               '<a href="nameIndex.html"',
