--- conflicted
+++ resolved
@@ -102,11 +102,9 @@
         return []
 
 
-<<<<<<< HEAD
+
 class DemoClass(ABC, _PrivateClass):
-=======
-class DemoClass(_PrivateClass):
->>>>>>> 40e2d699
+
     """
     This is the docstring of this class.
     """
